# This file is part of GridCal.
#
# GridCal is free software: you can redistribute it and/or modify
# it under the terms of the GNU General Public License as published by
# the Free Software Foundation, either version 3 of the License, or
# (at your option) any later version.
#
# GridCal is distributed in the hope that it will be useful,
# but WITHOUT ANY WARRANTY; without even the implied warranty of
# MERCHANTABILITY or FITNESS FOR A PARTICULAR PURPOSE.  See the
# GNU General Public License for more details.
#
# You should have received a copy of the GNU General Public License
# along with GridCal.  If not, see <http://www.gnu.org/licenses/>.

import os
import time

import numpy as np
import numba as nb
import scipy.sparse as sp
from scipy.sparse.linalg import spsolve
from scipy.sparse import lil_matrix, diags, csc_matrix

from GridCal.Engine.Core.admittance_matrices import compile_y_acdc
from GridCal.Engine.Simulations.PowerFlow.power_flow_results import NumericPowerFlowResults
from GridCal.Engine.Simulations.PowerFlow.discrete_controls import control_q_inside_method
from GridCal.Engine.Simulations.PowerFlow.high_speed_fubm_jacobian import fubm_jacobian
from GridCal.Engine.basic_structures import ReactivePowerControlMode
import GridCal.Engine.Simulations.PowerFlow.derivatives as deriv
from GridCal.Engine.Sparse.csc import sp_slice, csc_stack_2d_ff, sp_slice_rows


@nb.jit(nopython=True, cache=True)
def compute_converter_losses(V, It, F, alpha1, alpha2, alpha3, iVscL):
    """
    Compute the converter losses according to the IEC 62751-2
    :param V: array of voltages
    :param It: array of currents "to"
    :param F: array of "from" bus indices of every branch
    :param alpha1: array of alpha1 parameters
    :param alpha2: array of alpha2 parameters
    :param alpha3: array of alpha3 parameters
    :param iVscL: array of VSC converter indices
    :return: switching losses array
    """
    # # Standard IEC 62751-2 Ploss Correction for VSC losses
    # Ivsc = np.abs(It[iVscL])
    # PLoss_IEC = alpha3[iVscL] * np.power(Ivsc, 2)
    # PLoss_IEC += alpha2[iVscL] * np.power(Ivsc, 2)
    # PLoss_IEC += alpha1[iVscL]
    #
    # # compute G-switch
    # Gsw = np.zeros(len(F))
    # Gsw[iVscL] = PLoss_IEC / np.power(np.abs(V[F[iVscL]]), 2)

    Gsw = np.zeros(len(F))
    for i in iVscL:
        Ivsc = np.abs(It[i])
        Ivsc2 = Ivsc * Ivsc

        # Standard IEC 62751-2 Ploss Correction for VSC losses
        PLoss_IEC = alpha3[i] * Ivsc2 + alpha2[i] * Ivsc + alpha1[i]

        # compute G-switch
        Gsw[i] = PLoss_IEC / np.power(np.abs(V[F[i]]), 2)

    return Gsw


def fubm_jacobian__(nb, nl, iPfsh, iPfdp, iQfma, iQtma, iVtma, iBeqz, iBeqv, VfBeqbus, Vtmabus,
                  F, T, Ys, k2, tap, ma, Bc, Beq, Kdp, V, Ybus, Yf, Yt, Cf, Ct, pvpq, pq):
    """
    Compute the FUBM jacobian in a dynamic fashion by only computing the derivatives that are needed
    :param nb: number of buses
    :param nl: Number of lines
    :param iPfsh: indices of the Pf controlled branches
    :param iPfdp: indices of the droop controlled branches
    :param iQfma: indices of the Qf controlled branches
    :param iQtma: Indices of the Qt controlled branches
    :param iVtma: Indices of the Vt controlled branches
    :param iBeqz: Indices of the Qf controlled branches
    :param iBeqv: Indices of the Vf Controlled branches
    :param F: Array of "from" bus indices
    :param T: Array of "to" bus indices
    :param Ys: Array of branch series admittances
    :param k2: Array of branch converter losses
    :param tap: Array of complex tap values {remember tap = ma * exp(1j * theta) }
    :param ma: Array of tap modules
    :param Bc: Array of branch full susceptances
    :param Beq: Array of brach equivalent (variable) susceptances
    :param Kdp: Array of branch converter droop constants
    :param V: Array of complex bus voltages
    :param Ybus: Admittance matrix
    :param Yf: Admittances matrix of the branches with the "from" buses
    :param Yt: Admittances matrix of the branches with the "to" buses
    :param Cf: Connectivity matrix of the branches with the "from" buses
    :param Ct: Connectivity matrix of the branches with the "to" buses
    :param pvpq: Array of pv and then pq bus indices (not sorted)
    :param pq: Array of PQ bus indices
    :return: FUBM Jacobian matrix
    """
    nPfsh = len(iPfsh)
    nPfdp = len(iPfdp)
    nQfma = len(iQfma)
    nQtma = len(iQtma)
    nVtma = len(iVtma)
    nBeqz = len(iBeqz)
    nBeqv = len(iBeqv)
    nVfBeqbus = len(VfBeqbus)
    nVtmabus = len(Vtmabus)
    npq = len(pq)

    i2 = np.r_[pq, VfBeqbus, Vtmabus]
    i4 = np.r_[iQfma, iBeqz]

    # compose the derivatives of the power injections w.r.t Va and Vm
    dSbus_dVa, dSbus_dVm = deriv.dSbus_dV_csc(Ybus, V)

    # compose the derivatives of the branch flow w.r.t Va and Vm
    Vc = np.conj(V)
    E = V / np.abs(V)
    dSf_dVa, dSf_dVm = deriv.dSf_dV_fast(Yf, V, Vc, E, F, Cf)

    if nQtma:
        dSt_dVa, dSt_dVm = deriv.dSf_dV_fast(Yt, V, Vc, E, T, Ct)

    # compose the number of columns and rows of the jacobian super structure "mats"
    cols = 0
    rows = 0

    # column 1: derivatives w.r.t Va
    cols += 1
    j11 = sp_slice(dSbus_dVa.real, pvpq, pvpq)
    mats = [j11]
    rows += 1

    if npq + nVfBeqbus + nVtmabus:
        j21 = sp_slice(dSbus_dVa.imag, i2, pvpq)
        mats.append(j21)
        rows += 1

    if nPfsh:
        j31 = sp_slice(dSf_dVa.real, iPfsh, pvpq)
        mats.append(j31)
        rows += 1

    if nQfma + nBeqz:
        j41 = sp_slice(dSf_dVa.imag, i4, pvpq)
        mats.append(j41)
        rows += 1

    if nQtma:
        j51 = sp_slice(dSt_dVa.imag, iQtma, pvpq)
        mats.append(j51)
        rows += 1

    if nPfdp:
        dPfdp_dVa = -dSf_dVa.real
        j61 = sp_slice(dPfdp_dVa, iPfdp, pvpq)
        mats.append(j61)
        rows += 1

    # column 2: derivatives w.r.t Vm
    cols += 1
    j12 = sp_slice(dSbus_dVm.real, pvpq, pq)
    mats.append(j12)

    if npq + nVfBeqbus + nVtmabus:
        j22 = sp_slice(dSbus_dVm.imag, i2, pq)
        mats.append(j22)

    if nPfsh:
        j32 = sp_slice(dSf_dVm.real, iPfsh, pq)
        mats.append(j32)

    if nQfma + nBeqz:
        j42 = sp_slice(dSf_dVm.imag, i4, pq)
        mats.append(j42)

    if nQtma:
        j52 = sp_slice(dSt_dVm.imag, iQtma, pq)
        mats.append(j52)

    if nPfdp:
        dVmf_dVm = lil_matrix((nl, nb))
        dVmf_dVm[iPfdp, :] = Cf[iPfdp, :]
        dPfdp_dVm = -dSf_dVm.real + diags(Kdp) * dVmf_dVm
        j62 = sp_slice(dPfdp_dVm, iPfdp, pq)
        mats.append(j62)

    # Column 3: derivatives w.r.t Beq for iBeqz + iBeqv
    if nBeqz + nBeqv:
        cols += 1
        dSbus_dBeqz, dSf_dBeqz, dSt_dBeqz = deriv.derivatives_Beq_csc_fast(nb, nl, np.r_[iBeqz, iBeqv],
                                                                           F, T, V, ma, k2)

        j13 = sp_slice_rows(dSbus_dBeqz.real, pvpq)
        mats.append(j13)

        if npq + nVfBeqbus + nVtmabus:
            j23 = sp_slice_rows(dSbus_dBeqz.imag, i2)
            mats.append(j23)

        if nPfsh:
            j33 = sp_slice_rows(dSf_dBeqz.real, iPfsh)
            mats.append(j33)

        if nQfma + nBeqz:
            j43 = sp_slice_rows(dSf_dBeqz.imag, i4)
            mats.append(j43)

        if nQtma:
            j53 = sp_slice_rows(dSt_dBeqz.imag, iQtma)
            mats.append(j53)

        if nPfdp:
            dPfdp_dBeqz = -dSf_dBeqz.real
            j63 = sp_slice_rows(dPfdp_dBeqz, iPfdp)
            mats.append(j63)

    # Column 4: derivative w.r.t ma for iQfma + iQfma + iVtma
    if nQfma + nQtma + nVtma:
        cols += 1
        dSbus_dQfma, dSf_dQfma, dSt_dQfma = deriv.derivatives_ma_csc_fast(nb, nl, np.r_[iQfma, iQtma, iVtma],
                                                                          F, T, Ys, k2, tap, ma, Bc, Beq, V)

        j14 = sp_slice_rows(dSbus_dQfma.real, pvpq)
        mats.append(j14)

        if npq + nVfBeqbus + nVtmabus:
            j24 = sp_slice_rows(dSbus_dQfma.imag, i2)
            mats.append(j24)

        if nPfsh:
            j34 = sp_slice_rows(dSf_dQfma.real, iPfsh)
            mats.append(j34)

        if nQfma + nBeqz:
            j44 = sp_slice_rows(dSf_dQfma.imag, i4)
            mats.append(j44)

        if nQtma:
            j54 = sp_slice_rows(dSt_dQfma.imag, iQtma)
            mats.append(j54)

        if nPfdp:
            dPfdp_dQfma = -dSf_dQfma.real
            j64 = sp_slice_rows(dPfdp_dQfma, iPfdp)
            mats.append(j64)

    # Column 5: derivatives w.r.t theta sh for iPfsh + droop
    if nPfsh + nPfdp > 0:
        cols += 1
        dSbus_dPfx, dSf_dPfx, dSt_dPfx = deriv.derivatives_sh_csc_fast(nb, nl, np.r_[iPfsh, iPfdp],
                                                                       F, T, Ys, k2, tap, V)

        j15 = sp_slice_rows(dSbus_dPfx.real, pvpq)
        mats.append(j15)

        if npq + nVfBeqbus + nVtmabus:
            j25 = sp_slice_rows(dSbus_dPfx.imag, i2)
            mats.append(j25)

        if nPfsh:
            j35 = sp_slice_rows(dSf_dPfx.real, iPfsh)
            mats.append(j35)

        if nQfma + nBeqz:
            j45 = sp_slice_rows(dSf_dPfx.imag, i4)
            mats.append(j45)

        if nQtma:
            j55 = sp_slice_rows(dSt_dPfx.imag, iQtma)
            mats.append(j55)

        if nPfdp:
            dPfdp_dPfsh = -dSf_dPfx.real
            j65 = sp_slice_rows(dPfdp_dPfsh, iPfdp)
            mats.append(j65)

    # compose Jacobian from the submatrices
    J = csc_stack_2d_ff(mats, rows, cols, row_major=False)

    if J.shape[0] != J.shape[1]:
        raise Exception('Invalid Jacobian shape!')

    # print(J.toarray())

    return J


def compute_fx(Ybus, V, Vm, Sbus, Sf, St, Pfset, Qfset, Qtset, Vmfset, Kdp, F,
               pvpq, pq, iPfsh, iQfma, iBeqz, iQtma, iPfdp, VfBeqbus, Vtmabus):
    """
    Compute the increments vector
    :param Ybus: Admittance matrix
    :param V: Voltages array
    :param Vm: Voltages module array
    :param Sbus: Array of bus power matrix
    :param Pfset: Array of Pf set values per branch
    :param Qfset: Array of Qf set values per branch
    :param Qtset: Array of Qt set values per branch
    :param Vmfset: Array of Vf module set values per branch
    :param Kdp: Array of branch droop value per branch
    :param F:
    :param T:
    :param pvpq:
    :param pq:
    :param iPfsh:
    :param iQfma:
    :param iBeqz:
    :param iQtma:
    :param iPfdp:
    :param VfBeqbus:
    :param Vtmabus:
    :return:
    """
    Scalc = V * np.conj(Ybus * V)
    mis = Scalc - Sbus  # F1(x0) & F2(x0) Power balance mismatch

    misPbus = mis[pvpq].real  # F1(x0) Power balance mismatch - Va
    misQbus = mis[pq].imag  # F2(x0) Power balance mismatch - Vm
    misPfsh = Sf[iPfsh].real - Pfset[iPfsh]  # F3(x0) Pf control mismatch
    misQfma = Sf[iQfma].imag - Qfset[iQfma]  # F4(x0) Qf control mismatch
    misBeqz = Sf[iBeqz].imag - 0  # F5(x0) Qf control mismatch
    misBeqv = mis[VfBeqbus].imag  # F6(x0) Vf control mismatch
    misVtma = mis[Vtmabus].imag  # F7(x0) Vt control mismatch
    misQtma = St[iQtma].imag - Qtset[iQtma]  # F8(x0) Qt control mismatch
    misPfdp = -Sf[iPfdp].real + Pfset[iPfdp] + Kdp[iPfdp] * (Vm[F[iPfdp]] - Vmfset[iPfdp])  # F9(x0) Pf control mismatch, Droop Pf - Pfset = Kdp*(Vmf - Vmfset)
    # -------------------------------------------------------------------------

    #  Create F vector
    # FUBM ---------------------------------------------------------------------

    df = np.r_[misPbus,  # F1(x0) Power balance mismatch - Va
               misQbus,  # F2(x0) Power balance mismatch - Vm
               misBeqv,  # F5(x0) Qf control    mismatch - Beq
               misVtma,  # F6(x0) Vf control    mismatch - Beq
               misPfsh,  # F4(x0) Qf control    mismatch - ma
               misQfma,  # F8(x0) Qt control    mismatch - ma
               misBeqz,  # F7(x0) Vt control    mismatch - ma
               misQtma,  # F3(x0) Pf control    mismatch - Theta_shift
               misPfdp]  # F9(x0) Pf control    mismatch - Theta_shift Droop

    return df, Scalc


class SolSlicer:

    def __init__(self, npq, npv, nVfBeqbus, nVtmabus, nPfsh, nQfma, nBeqz, nQtma, nPfdp):
        """
        Declare the slicing limits in the same order as the Jacobian rows
        :param npq:
        :param npv:
        :param nVfBeqbus:
        :param nVtmabus:
        :param nPfsh:
        :param nQfma:
        :param nBeqz:
        :param nQtma:
        :param nPfdp:
        """
        self.a0 = 0
        self.a1 = self.a0 + npq + npv
        self.a2 = self.a1 + npq
        self.a3 = self.a2 + nBeqz
        self.a4 = self.a3 + nVfBeqbus
        self.a5 = self.a4 + nQfma
        self.a6 = self.a5 + nQtma
        self.a7 = self.a6 + nVtmabus
        self.a8 = self.a7 + nPfsh
        self.a9 = self.a8 + nPfdp

    def split(self, dx):
        """
        Split the linear system solution
        :param dx:
        :return:
        """
        dVa = dx[self.a0:self.a1]
        dVm = dx[self.a1:self.a2]
        dBeq_z = dx[self.a2:self.a3]
        dBeq_v = dx[self.a3:self.a4]
        dma_Qf = dx[self.a4:self.a5]
        dma_Qt = dx[self.a5:self.a6]
        dma_Vt = dx[self.a6:self.a7]
        dtheta_Pf = dx[self.a7:self.a8]
        dtheta_Pd = dx[self.a8:self.a9]

        return dVa, dVm, dBeq_v, dma_Vt, dtheta_Pf, dma_Qf, dBeq_z, dma_Qt, dtheta_Pd


def NR_LS_ACDC(nc: "SnapshotData", Vbus, Sbus,
               tolerance=1e-6, max_iter=4, mu_0=1.0, acceleration_parameter=0.05,
               verbose=False, t=0, control_q=ReactivePowerControlMode.NoControl) -> NumericPowerFlowResults:
    """
    Newton-Raphson Line search with the FUBM formulation
    :param nc: SnapshotData instance
    :param tolerance: maximum error allowed
    :param max_iter: maximum number of iterations
    :param mu_0:
    :param acceleration_parameter:
    :param verbose:
    :param t:
    :param control_q:
    :return:
    """
    start = time.time()

    # initialize the variables
    nb = nc.nbus
    nl = nc.nbr
    V = Vbus
    S0 = Sbus
    Va = np.angle(V)
    Vm = np.abs(V)
    Vmfset = nc.branch_data.vf_set[:, t]
    m = nc.branch_data.m[:, t].copy()
    theta = nc.branch_data.theta[:, t].copy()
    Beq = nc.branch_data.Beq[:, t].copy()
    Gsw = nc.branch_data.G0[:, t]
    Pfset = nc.branch_data.Pfset[:, t] / nc.Sbase
    Qfset = nc.branch_data.Qfset[:, t] / nc.Sbase
    Qtset = nc.branch_data.Qfset[:, t] / nc.Sbase
    Qmin = nc.Qmin_bus[t, :]
    Qmax = nc.Qmax_bus[t, :]
    Kdp = nc.branch_data.Kdp
    k2 = nc.branch_data.k
    Cf = nc.Cf.tocsc()
    Ct = nc.Ct.tocsc()
    F = nc.F
    T = nc.T
    Ys = 1.0 / (nc.branch_data.R + 1j * nc.branch_data.X)
    Bc = nc.branch_data.B
    pq = nc.pq.copy().astype(int)
    pvpq_orig = np.r_[nc.pv, pq].astype(int)
    pvpq_orig.sort()

    # the elements of PQ that exist in the control indices Ivf and Ivt must be passed from the PQ to the PV list
    # otherwise those variables would be in two sets of equations
    i_ctrl_v = np.unique(np.r_[nc.VfBeqbus, nc.Vtmabus])
    for val in pq:
        if val in i_ctrl_v:
            pq = pq[pq != val]

    # compose the new pvpq indices à la NR
    pv = np.unique(np.r_[i_ctrl_v, nc.pv]).astype(int)
    pv.sort()
    pvpq = np.r_[pv, pq].astype(int)
    npv = len(pv)
    npq = len(pq)

    # --------------------------------------------------------------------------
    # variables dimensions in Jacobian
    sol_slicer = SolSlicer(npq, npv,
                           len(nc.VfBeqbus),
                           len(nc.Vtmabus),
                           len(nc.iPfsh),
                           len(nc.iQfma),
                           len(nc.iBeqz),
                           len(nc.iQtma),
                           len(nc.iPfdp))

    # -------------------------------------------------------------------------
    # compute initial admittances
    Ybus, Yf, Yt, tap = compile_y_acdc(Cf=Cf, Ct=Ct,
                                       C_bus_shunt=nc.shunt_data.C_bus_shunt,
                                       shunt_admittance=nc.shunt_data.shunt_admittance[:, 0],
                                       shunt_active=nc.shunt_data.shunt_active[:, 0],
                                       ys=Ys,
                                       B=Bc,
                                       Sbase=nc.Sbase,
                                       m=m, theta=theta, Beq=Beq, Gsw=Gsw,
                                       mf=nc.branch_data.tap_f,
                                       mt=nc.branch_data.tap_t)

    #  compute branch power flows
    If = Yf * V  # complex current injected at "from" bus, Yf(br, :) * V; For in-service branches
    It = Yt * V  # complex current injected at "to"   bus, Yt(br, :) * V; For in-service branches
    Sf = V[F] * np.conj(If)  # complex power injected at "from" bus
    St = V[T] * np.conj(It)  # complex power injected at "to"   bus

    # compute converter losses
    Gsw = compute_converter_losses(V=V, It=It, F=F,
                                   alpha1=nc.branch_data.alpha1,
                                   alpha2=nc.branch_data.alpha2,
                                   alpha3=nc.branch_data.alpha3,
                                   iVscL=nc.iVscL)

    # compute total mismatch
    fx, Scalc = compute_fx(Ybus=Ybus,
                           V=V,
                           Vm=Vm,
                           Sbus=S0,
                           Sf=Sf,
                           St=St,
                           Pfset=Pfset,
                           Qfset=Qfset,
                           Qtset=Qtset,
                           Vmfset=Vmfset,
                           Kdp=Kdp,
                           F=F,
                           pvpq=pvpq,
                           pq=pq,
                           iPfsh=nc.iPfsh,
                           iQfma=nc.iQfma,
                           iBeqz=nc.iBeqz,
                           iQtma=nc.iQtma,
                           iPfdp=nc.iPfdp,
                           VfBeqbus=nc.VfBeqbus,
                           Vtmabus=nc.Vtmabus)

    norm_f = np.max(np.abs(fx))

    # -------------------------------------------------------------------------
    converged = norm_f < tolerance
    iterations = 0
    while not converged and iterations < max_iter:

        # compute the Jacobian
        J = fubm_jacobian(nb, nl, nc.iPfsh, nc.iPfdp, nc.iQfma, nc.iQtma, nc.iVtma, nc.iBeqz, nc.iBeqv,
                          nc.VfBeqbus, nc.Vtmabus,
                          F, T, Ys, k2, tap, m, Bc, Beq, Kdp, V, Ybus, Yf, Yt, Cf, Ct, pvpq, pq)

        # solve the linear system
        dx = sp.linalg.spsolve(J, -fx)

        # split the solution
        dVa, dVm, dBeq_v, dma_Vt, dtheta_Pf, dma_Qf, dBeq_z, dma_Qt, dtheta_Pd = sol_slicer.split(dx)

        # set the restoration values
        prev_Vm = Vm.copy()
        prev_Va = Va.copy()
        prev_m = m.copy()
        prev_theta = theta.copy()
        prev_Beq = Beq.copy()
        prev_Scalc = Scalc.copy()

        mu = mu_0  # ideally 1.0
        cond = True
        l_iter = 0
        norm_f_new = 0.0
        while cond and l_iter < max_iter and mu > tolerance:  # backtracking: if all goes well it is only done 1 time

            # restore the previous values if we are backtracking (the first iteration is the normal NR procedure)
            if l_iter > 0:
                Va = prev_Va.copy()
                Vm = prev_Vm.copy()
                m = prev_m.copy()
                theta = prev_theta.copy()
                Beq = prev_Beq.copy()

            # assign the new values
            Va[pvpq] += dVa * mu
            Vm[pq] += dVm * mu
            theta[nc.iPfsh] += dtheta_Pf * mu
            theta[nc.iPfdp] += dtheta_Pd * mu
            m[nc.iQfma] += dma_Qf * mu
            m[nc.iQtma] += dma_Qt * mu
            m[nc.iVtma] += dma_Vt * mu
            Beq[nc.iBeqz] += dBeq_z * mu
            Beq[nc.iBeqv] += dBeq_v * mu
            V = Vm * np.exp(1j * Va)

            # compute admittances
            Ybus, Yf, Yt, tap = compile_y_acdc(Cf=Cf, Ct=Ct,
                                               C_bus_shunt=nc.shunt_data.C_bus_shunt,
                                               shunt_admittance=nc.shunt_data.shunt_admittance[:, 0],
                                               shunt_active=nc.shunt_data.shunt_active[:, 0],
                                               ys=Ys,
                                               B=Bc,
                                               Sbase=nc.Sbase,
                                               m=m, theta=theta, Beq=Beq, Gsw=Gsw,
                                               mf=nc.branch_data.tap_f,
                                               mt=nc.branch_data.tap_t)

            #  compute branch power flows
            If = Yf * V  # complex current injected at "from" bus
            It = Yt * V  # complex current injected at "to" bus
            Sf = V[F] * np.conj(If)  # complex power injected at "from" bus
            St = V[T] * np.conj(It)  # complex power injected at "to"   bus

            # compute converter losses
            Gsw = compute_converter_losses(V=V, It=It, F=F,
                                           alpha1=nc.branch_data.alpha1,
                                           alpha2=nc.branch_data.alpha2,
                                           alpha3=nc.branch_data.alpha3,
                                           iVscL=nc.iVscL)

            # compute total mismatch
            fx, Scalc = compute_fx(Ybus=Ybus,
                                   V=V,
                                   Vm=Vm,
                                   Sbus=S0,
                                   Sf=Sf,
                                   St=St,
                                   Pfset=Pfset,
                                   Qfset=Qfset,
                                   Qtset=Qtset,
                                   Vmfset=Vmfset,
                                   Kdp=Kdp,
                                   F=F,
                                   pvpq=pvpq,
                                   pq=pq,
                                   iPfsh=nc.iPfsh,
                                   iQfma=nc.iQfma,
                                   iBeqz=nc.iBeqz,
                                   iQtma=nc.iQtma,
                                   iPfdp=nc.iPfdp,
                                   VfBeqbus=nc.VfBeqbus,
                                   Vtmabus=nc.Vtmabus)

            norm_f_new = np.max(np.abs(fx))
            cond = norm_f_new > norm_f  # condition to back track (no improvement at all)

            mu *= acceleration_parameter
            l_iter += 1

        if l_iter > 1 and norm_f_new > norm_f:
            # this means that not even the backtracking was able to correct the solution so, restore and end
            Va = prev_Va.copy()
            Vm = prev_Vm.copy()
            m = prev_m.copy()
            theta = prev_theta.copy()
            Beq = prev_Beq.copy()
            V = Vm * np.exp(1j * Va)

            end = time.time()
            elapsed = end - start

            # set the state for the next solver
            nc.branch_data.m[:, 0] = m
            nc.branch_data.theta[:, 0] = theta
            nc.branch_data.Beq[:, 0] = Beq

            return NumericPowerFlowResults(V, converged, norm_f_new, prev_Scalc, m, theta, Beq, iterations, elapsed)
        else:
            # the iteration was ok, check the controls if the error is small enough
            if norm_f < 1e-2:

                for idx in nc.iVscL:
                    # correct m (tap modules)
                    if m[idx] < nc.branch_data.m_min[idx]:
                        m[idx] = nc.branch_data.m_min[idx]
                    elif m[idx] > nc.branch_data.m_max[idx]:
                        m[idx] = nc.branch_data.m_max[idx]

                    # correct theta (tap angles)
                    if theta[idx] < nc.branch_data.theta_min[idx]:
                        theta[idx] = nc.branch_data.theta_min[idx]
                    elif theta[idx] > nc.branch_data.theta_max[idx]:
                        theta[idx] = nc.branch_data.theta_max[idx]

                # review reactive power limits
                # it is only worth checking Q limits with a low error
                # since with higher errors, the Q values may be far from realistic
                # finally, the Q control only makes sense if there are pv nodes
                if control_q != ReactivePowerControlMode.NoControl and npv > 0:

                    # check and adjust the reactive power
                    # this function passes pv buses to pq when the limits are violated,
                    # but not pq to pv because that is unstable
                    n_changes, Scalc, S0, pv, pq, pvpq = control_q_inside_method(Scalc, S0, pv, pq, pvpq, Qmin, Qmax)

                    if n_changes > 0:
                        # adjust internal variables to the new pq|pv values
                        npv = len(pv)
                        npq = len(pq)

                        # re declare the slicer because the indices of pq and pv changed
                        sol_slicer = SolSlicer(npq, npv,
                                               len(nc.VfBeqbus),
                                               len(nc.Vtmabus),
                                               len(nc.iPfsh),
                                               len(nc.iQfma),
                                               len(nc.iBeqz),
                                               len(nc.iQtma),
                                               len(nc.iPfdp))

                        # recompute the mismatch, based on the new S0
                        fx, Scalc = compute_fx(Ybus=Ybus,
                                               V=V,
                                               Vm=Vm,
                                               Sbus=S0,
                                               Sf=Sf,
                                               St=St,
                                               Pfset=Pfset,
                                               Qfset=Qfset,
                                               Qtset=Qtset,
                                               Vmfset=Vmfset,
                                               Kdp=Kdp,
                                               F=F,
                                               pvpq=pvpq,
                                               pq=pq,
                                               iPfsh=nc.iPfsh,
                                               iQfma=nc.iQfma,
                                               iBeqz=nc.iBeqz,
                                               iQtma=nc.iQtma,
                                               iPfdp=nc.iPfdp,
                                               VfBeqbus=nc.VfBeqbus,
                                               Vtmabus=nc.Vtmabus)
                        norm_f_new = np.max(np.abs(fx))

            # set the mismatch to the new mismatch
            norm_f = norm_f_new

        if verbose:
            print('dx:', dx)
            print('Va:', Va)
            print('Vm:', Vm)
            print('theta:', theta)
            print('ma:', m)
            print('Beq:', Beq)
            print('norm_f:', norm_f)

        iterations += 1
        converged = norm_f <= tolerance

    end = time.time()
    elapsed = end - start

    return NumericPowerFlowResults(V, converged, norm_f, Scalc, m, theta, Beq, iterations, elapsed)


def LM_ACDC(nc: "SnapshotData", Vbus, Sbus,
            tolerance=1e-6, max_iter=4, verbose=False) -> NumericPowerFlowResults:
    """
    Solves the power flow problem by the Levenberg-Marquardt power flow algorithm.
    It is usually better than Newton-Raphson, but it takes an order of magnitude more time to converge.

    :param nc: SnapshotData instance
    :param tolerance: maximum error allowed
    :param max_iter: maximum number of iterations
    :return:
    """
    start = time.time()

    # initialize the variables
    nb = nc.nbus
    nl = nc.nbr
    V = Vbus
    S0 = Sbus
    Va = np.angle(V)
    Vm = np.abs(V)
    Vmfset = nc.branch_data.vf_set[:, 0]
    m = nc.branch_data.m[:, 0].copy()
    theta = nc.branch_data.theta[:, 0].copy()
    Beq = nc.branch_data.Beq[:, 0].copy()
    Gsw = nc.branch_data.G0[:, 0]
    Pfset = nc.branch_data.Pfset[:, 0] / nc.Sbase
    Qfset = nc.branch_data.Qfset[:, 0] / nc.Sbase
    Qtset = nc.branch_data.Qfset[:, 0] / nc.Sbase
    Kdp = nc.branch_data.Kdp
    k2 = nc.branch_data.k
    Cf = nc.Cf
    Ct = nc.Ct
    F = nc.F
    T = nc.T
    Ys = 1.0 / (nc.branch_data.R + 1j * nc.branch_data.X)
    Bc = nc.branch_data.B
    pq = nc.pq.copy().astype(int)
    pvpq_orig = np.r_[nc.pv, pq].astype(int)
    pvpq_orig.sort()

    # the elements of PQ that exist in the control indices Ivf and Ivt must be passed from the PQ to the PV list
    # otherwise those variables would be in two sets of equations
    i_ctrl_v = np.unique(np.r_[nc.VfBeqbus, nc.Vtmabus])
    for val in pq:
        if val in i_ctrl_v:
            pq = pq[pq != val]

    # compose the new pvpq indices à la NR
    pv = np.unique(np.r_[i_ctrl_v, nc.pv]).astype(int)
    pv.sort()
    pvpq = np.r_[pv, pq].astype(int)
    npv = len(pv)
    npq = len(pq)

    if (npq + npv) > 0:
        # --------------------------------------------------------------------------
        # variables dimensions in Jacobian
        sol_slicer = SolSlicer(npq, npv,
                               len(nc.VfBeqbus),
                               len(nc.Vtmabus),
                               len(nc.iPfsh),
                               len(nc.iQfma),
                               len(nc.iBeqz),
                               len(nc.iQtma),
                               len(nc.iPfdp))
        # -------------------------------------------------------------------------
        # compute initial admittances
        Ybus, Yf, Yt, tap = compile_y_acdc(Cf=Cf, Ct=Ct,
                                           C_bus_shunt=nc.shunt_data.C_bus_shunt,
                                           shunt_admittance=nc.shunt_data.shunt_admittance[:, 0],
                                           shunt_active=nc.shunt_data.shunt_active[:, 0],
                                           ys=Ys,
                                           B=Bc,
                                           Sbase=nc.Sbase,
                                           m=m, theta=theta, Beq=Beq, Gsw=Gsw,
                                           mf=nc.branch_data.tap_f,
                                           mt=nc.branch_data.tap_t)

        #  compute branch power flows
        If = Yf * V  # complex current injected at "from" bus, Yf(br, :) * V; For in-service branches
        It = Yt * V  # complex current injected at "to"   bus, Yt(br, :) * V; For in-service branches
        Sf = V[F] * np.conj(If)  # complex power injected at "from" bus
        St = V[T] * np.conj(It)  # complex power injected at "to"   bus

        # compute converter losses
        Gsw = compute_converter_losses(V=V, It=It, F=F,
                                       alpha1=nc.branch_data.alpha1,
                                       alpha2=nc.branch_data.alpha2,
                                       alpha3=nc.branch_data.alpha3,
                                       iVscL=nc.iVscL)

        # compute total mismatch
        dz, Scalc = compute_fx(Ybus=Ybus,
                               V=V,
                               Vm=Vm,
                               Sbus=S0,
                               Sf=Sf,
                               St=St,
                               Pfset=Pfset,
                               Qfset=Qfset,
                               Qtset=Qtset,
                               Vmfset=Vmfset,
                               Kdp=Kdp,
                               F=F,
                               pvpq=pvpq,
                               pq=pq,
                               iPfsh=nc.iPfsh,
                               iQfma=nc.iQfma,
                               iBeqz=nc.iBeqz,
                               iQtma=nc.iQtma,
                               iPfdp=nc.iPfdp,
                               VfBeqbus=nc.VfBeqbus,
                               Vtmabus=nc.Vtmabus)

        norm_f = np.max(np.abs(dz))

        update_jacobian = True
        converged = norm_f < tolerance
        iter_ = 0
        nu = 2.0
        lbmda = 0
        f_prev = 1e9  # very large number

        # generate lookup pvpq -> index pvpq (used in createJ)
        pvpq_lookup = np.zeros(np.max(Ybus.indices) + 1, dtype=int)
        pvpq_lookup[pvpq] = np.arange(len(pvpq))

        while not converged and iter_ < max_iter:

            # evaluate Jacobian
            if update_jacobian:
                H = fubm_jacobian(nb, nl, nc.iPfsh, nc.iPfdp, nc.iQfma, nc.iQtma, nc.iVtma, nc.iBeqz, nc.iBeqv,
                                  nc.VfBeqbus, nc.Vtmabus,
                                  F, T, Ys, k2, tap, m, Bc, Beq, Kdp, V, Ybus, Yf, Yt, Cf, Ct, pvpq, pq)

                if iter_ == 0:
                    # compute this identity only once
                    Idn = sp.diags(np.ones(H.shape[0]))  # csc_matrix identity

                # system matrix
                # H1 = H^t
                H1 = H.transpose()

                # H2 = H1·H
                H2 = H1.dot(H)

                # set first value of lmbda
                if iter_ == 0:
                    lbmda = 1e-3 * H2.diagonal().max()

            # compute system matrix A = H^T·H - lambda·I
            A = H2 + lbmda * Idn

            # right hand side
            # H^t·dz
            rhs = H1.dot(dz)

            # Solve the increment
            dx = spsolve(A, rhs)

            # objective function to minimize
            f = 0.5 * dz.dot(dz)

            # decision function
            val = dx.dot(lbmda * dx + rhs)
            if val > 0.0:
                rho = (f_prev - f) / (0.5 * val)
            else:
                rho = -1.0

            # lambda update
            if rho >= 0:
                update_jacobian = True
                lbmda *= max([1.0 / 3.0, 1 - (2 * rho - 1) ** 3])
                nu = 2.0

                # split the solution
                dVa, dVm, dBeq_v, dma_Vt, dtheta_Pf, dma_Qf, dBeq_z, dma_Qt, dtheta_Pd = sol_slicer.split(dx)

                # assign the new values
                Va[pvpq] -= dVa
                Vm[pq] -= dVm
                theta[nc.iPfsh] -= dtheta_Pf
                theta[nc.iPfdp] -= dtheta_Pd
                m[nc.iQfma] -= dma_Qf
                m[nc.iQtma] -= dma_Qt
                m[nc.iVtma] -= dma_Vt
                Beq[nc.iBeqz] -= dBeq_z
                Beq[nc.iBeqv] -= dBeq_v
                V = Vm * np.exp(1.0j * Va)

            else:
                update_jacobian = False
                lbmda *= nu
                nu *= 2.0

            # compute initial admittances
            Ybus, Yf, Yt, tap = compile_y_acdc(Cf=Cf, Ct=Ct,
                                               C_bus_shunt=nc.shunt_data.C_bus_shunt,
                                               shunt_admittance=nc.shunt_data.shunt_admittance[:, 0],
                                               shunt_active=nc.shunt_data.shunt_active[:, 0],
                                               ys=Ys,
                                               B=Bc,
                                               Sbase=nc.Sbase,
                                               m=m, theta=theta, Beq=Beq, Gsw=Gsw,
                                               mf=nc.branch_data.tap_f,
                                               mt=nc.branch_data.tap_t)

            #  compute branch power flows
            If = Yf * V  # complex current injected at "from" bus, Yf(br, :) * V; For in-service branches
            It = Yt * V  # complex current injected at "to"   bus, Yt(br, :) * V; For in-service branches
            Sf = V[F] * np.conj(If)  # complex power injected at "from" bus
            St = V[T] * np.conj(It)  # complex power injected at "to"   bus

            # compute converter losses
            Gsw = compute_converter_losses(V=V, It=It, F=F,
                                           alpha1=nc.branch_data.alpha1,
                                           alpha2=nc.branch_data.alpha2,
                                           alpha3=nc.branch_data.alpha3,
                                           iVscL=nc.iVscL)

            # check convergence
            dz, Scalc = compute_fx(Ybus=Ybus,
                                   V=V,
                                   Vm=Vm,
                                   Sbus=S0,
                                   Sf=Sf,
                                   St=St,
                                   Pfset=Pfset,
                                   Qfset=Qfset,
                                   Qtset=Qtset,
                                   Vmfset=Vmfset,
                                   Kdp=Kdp,
                                   F=F,
                                   pvpq=pvpq,
                                   pq=pq,
                                   iPfsh=nc.iPfsh,
                                   iQfma=nc.iQfma,
                                   iBeqz=nc.iBeqz,
                                   iQtma=nc.iQtma,
                                   iPfdp=nc.iPfdp,
                                   VfBeqbus=nc.VfBeqbus,
                                   Vtmabus=nc.Vtmabus)
            norm_f = np.max(np.abs(dz))
            converged = norm_f < tolerance
            f_prev = f

            if verbose:
                print('dx:', dx)
                print('Va:', Va)
                print('Vm:', Vm)
                print('theta:', theta)
                print('ma:', m)
                print('Beq:', Beq)
                print('norm_f:', norm_f)

            # update iteration counter
            iter_ += 1
    else:
        norm_f = 0
        converged = True
        Scalc = S0  # V * np.conj(Ybus * V - Ibus)
        iter_ = 0

    end = time.time()
    elapsed = end - start

    return NumericPowerFlowResults(V, converged, norm_f, Scalc, m, theta, Beq, iter_, elapsed)


if __name__ == "__main__":
    from GridCal.Engine import FileOpen, compile_snapshot_circuit
    np.set_printoptions(precision=4, linewidth=100000)
    # np.set_printoptions(linewidth=10000)

    # fname = '/home/santi/Documentos/GitHub/GridCal/Grids_and_profiles/grids/LineHVDCGrid.gridcal'
    # fname = '/home/santi/Documentos/GitHub/GridCal/Grids_and_profiles/grids/fubm_case_57_14_2MTDC_ctrls.gridcal'
    # fname = '/home/santi/Documentos/GitHub/GridCal/Grids_and_profiles/grids/ACDC_example_grid.gridcal'
    fname = '/home/santi/Documentos/GitHub/GridCal/Grids_and_profiles/grids/fubm_caseHVDC_vt.gridcal'
    # fname = '/home/santi/Documentos/GitHub/GridCal/Grids_and_profiles/grids/3Bus_controlled_transformer.gridcal'
    grid = FileOpen(fname).open()

    ####################################################################################################################
    # Compile
    ####################################################################################################################
    nc_ = compile_snapshot_circuit(grid)

<<<<<<< HEAD
    res = NR_LS_ACDC(nc=nc_, Vbus=nc_.Vbus, Sbus=nc_.Sbus,
                     tolerance=1e-4, max_iter=20, verbose=True)
=======
    res = NR_LS_ACDC(nc=nc_,
                     Vbus=nc_.Vbus,
                     Sbus=nc_.Sbus,
                     tolerance=1e-4,
                     max_iter=20,
                     verbose=True)
>>>>>>> 1d6d697c

    # res2 = LM_ACDC(nc=nc_, tolerance=1e-4, max_iter=20, verbose=True)

    print()<|MERGE_RESOLUTION|>--- conflicted
+++ resolved
@@ -285,8 +285,6 @@
     if J.shape[0] != J.shape[1]:
         raise Exception('Invalid Jacobian shape!')
 
-    # print(J.toarray())
-
     return J
 
 
@@ -999,9 +997,9 @@
     # np.set_printoptions(linewidth=10000)
 
     # fname = '/home/santi/Documentos/GitHub/GridCal/Grids_and_profiles/grids/LineHVDCGrid.gridcal'
-    # fname = '/home/santi/Documentos/GitHub/GridCal/Grids_and_profiles/grids/fubm_case_57_14_2MTDC_ctrls.gridcal'
+    fname = '/home/santi/Documentos/GitHub/GridCal/Grids_and_profiles/grids/fubm_case_57_14_2MTDC_ctrls.gridcal'
     # fname = '/home/santi/Documentos/GitHub/GridCal/Grids_and_profiles/grids/ACDC_example_grid.gridcal'
-    fname = '/home/santi/Documentos/GitHub/GridCal/Grids_and_profiles/grids/fubm_caseHVDC_vt.gridcal'
+    # fname = '/home/santi/Documentos/GitHub/GridCal/Grids_and_profiles/grids/fubm_caseHVDC_vt.gridcal'
     # fname = '/home/santi/Documentos/GitHub/GridCal/Grids_and_profiles/grids/3Bus_controlled_transformer.gridcal'
     grid = FileOpen(fname).open()
 
@@ -1010,17 +1008,12 @@
     ####################################################################################################################
     nc_ = compile_snapshot_circuit(grid)
 
-<<<<<<< HEAD
-    res = NR_LS_ACDC(nc=nc_, Vbus=nc_.Vbus, Sbus=nc_.Sbus,
-                     tolerance=1e-4, max_iter=20, verbose=True)
-=======
     res = NR_LS_ACDC(nc=nc_,
                      Vbus=nc_.Vbus,
                      Sbus=nc_.Sbus,
                      tolerance=1e-4,
                      max_iter=20,
                      verbose=True)
->>>>>>> 1d6d697c
 
     # res2 = LM_ACDC(nc=nc_, tolerance=1e-4, max_iter=20, verbose=True)
 
