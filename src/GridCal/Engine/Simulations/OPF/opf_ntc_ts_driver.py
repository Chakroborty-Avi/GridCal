# GridCal
# Copyright (C) 2022 Santiago Peñate Vera
#
# This program is free software; you can redistribute it and/or
# modify it under the terms of the GNU Lesser General Public
# License as published by the Free Software Foundation; either
# version 3 of the License, or (at your option) any later version.
#
# This program is distributed in the hope that it will be useful,
# but WITHOUT ANY WARRANTY; without even the implied warranty of
# MERCHANTABILITY or FITNESS FOR A PARTICULAR PURPOSE.  See the GNU
# Lesser General Public License for more details.
#
# You should have received a copy of the GNU Lesser General Public License
# along with this program; if not, write to the Free Software Foundation,
# Inc., 51 Franklin Street, Fifth Floor, Boston, MA  02110-1301, USA.

import pandas as pd
import numpy as np
import time
import os

from GridCal.Engine.Core.multi_circuit import MultiCircuit
from GridCal.Engine.Core.time_series_opf_data import compile_opf_time_circuit, OpfTimeCircuit
from GridCal.Engine.Simulations.OPF.ntc_opf import OpfNTC
from GridCal.Engine.Simulations.OPF.opf_ntc_driver import OptimalNetTransferCapacityOptions, OptimalNetTransferCapacityResults
from GridCal.Engine.Simulations.driver_types import SimulationTypes
from GridCal.Engine.Simulations.driver_template import TimeSeriesDriverTemplate
from GridCal.Engine.Simulations.Clustering.clustering import kmeans_approximate_sampling
from GridCal.Engine.Simulations.ATC.available_transfer_capacity_driver import compute_alpha
from GridCal.Engine.Simulations.results_template import ResultsTemplate
from GridCal.Engine.Simulations.result_types import ResultTypes
from GridCal.Engine.Simulations.results_table import ResultsTable
from GridCal.Engine.basic_structures import Logger
from GridCal.Engine.Simulations.LinearFactors import LinearAnalysis

try:
    from ortools.linear_solver import pywraplp
except ModuleNotFoundError:
    print('ORTOOLS not found :(')


class OptimalNetTransferCapacityTimeSeriesResults(ResultsTemplate):

    def __init__(self, bus_names, br_names, rates, contingency_rates, time_array, time_indices,
                 sampled_probabilities=None, max_report_elements=5, trm=0, ntc_load_rule=100):
        """

        :param br_names:
        :param bus_names:
        :param rates:
        :param contingency_rates:
        :param time_array:
        :param time_indices:
        :param sampled_probabilities:
        :param max_report_elements:
        """
        ResultsTemplate.__init__(
            self,
            name='NTC Optimal time series results',
            available_results=[
                ResultTypes.OpfNtcTsContingencyReport,
                ResultTypes.OpfNtcTsBaseReport,

                ResultTypes.AvailableTransferCapacityAlpha,
                ResultTypes.AvailableTransferCapacityAlphaN1
            ],

            data_variables=[])

        self.time_array = time_array
        self.time_indices = time_indices
        self.branch_names = np.array(br_names, dtype=object)
        self.bus_names = bus_names
        self.rates = rates
        self.contingency_rates = contingency_rates
        self.base_exchange = 0
        self.raw_report = None
        self.report = None
        self.report_headers = None
        self.report_indices = None
        self.max_report_elements = max_report_elements

        self.sampled_probabilities = sampled_probabilities

        self.results_dict = dict()
        self.optimal_idx = []
        self.feasible_idx = []
        self.infeasible_idx = []
        self.unbounded_idx = []
        self.abnormal_idx = []
        self.not_solved = []

        self.elapsed = 0

        self.trm = trm
        self.ntc_load_rule = ntc_load_rule

        if sampled_probabilities is None and len(self.time_array) > 0:
            pct = 1 / len(self.time_array)
            sampled_probabilities = np.ones(len(self.time_array)) * pct

        self.sampled_probabilities = sampled_probabilities

    def mdl(self, result_type) -> "ResultsTable":
        """
        Plot the results
        :param result_type: type of results (string)
        :return: DataFrame of the results (or None if the result was not understood)
        """

<<<<<<< HEAD
        if result_type == ResultTypes.OptimalNetTransferCapacityTimeSeriesReport:
            labels, columns, y = self.get_contingency_report()
            y_label = ''
            title = result_type.value[0]

=======
        if result_type == ResultTypes.OpfNtcTsBaseReport:
            labels, columns, y = self.get_base_report()
            y_label = ''
            title = result_type.value[0]
        elif result_type == ResultTypes.OpfNtcTsContingencyReport:
            labels, columns, y = self.get_contingency_report()
            y_label = ''
            title = result_type.value[0]
        elif result_type == ResultTypes.AvailableTransferCapacityAlpha:
            labels, columns, y = self.get_alpha_report()
            y_label = ''
            title = result_type.value[0]
        elif result_type == ResultTypes.AvailableTransferCapacityAlphaN1:
            labels, columns, y = self.get_alpha_n1_report()
            y_label = ''
            title = result_type.value[0]
>>>>>>> 3713909f
        else:
            raise Exception('No results available')

        mdl = ResultsTable(data=y,
                           index=labels,
                           columns=columns,
                           title=title,
                           ylabel=y_label,
                           xlabel='',
                           units=y_label)
        return mdl

    def get_steps(self):
        return

    def get_used_shifters(self):
        all_names = list()
        all_idx = list()

        # Get all shifters name
        for idx, t in enumerate(self.time_indices):
            if t in self.results_dict.keys():
                shift_idx = np.where(self.results_dict[t].phase_shift != 0)[0]
                if len(shift_idx) > 0:
                    names = self.results_dict[t].branch_names[shift_idx]
                    all_names = all_names + [n for n in names if n not in all_names]
                    all_idx = all_idx + [ix for ix in shift_idx if ix not in all_idx]

        return all_names, all_idx

    def get_hvdc_angle_slacks(self):
        all_names = list()
        all_idx = list()

        # Get all shifters name
        for idx, t in enumerate(self.time_indices):
            if t in self.results_dict.keys():
                angle_idx = np.where(self.results_dict[t].hvdc_angle_slack != 0)[0]
                if len(angle_idx) > 0:
                    names = self.results_dict[t].branch_names[angle_idx]
                    all_names = all_names + [n for n in names if n not in all_names]
                    all_idx = all_idx + [ix for ix in angle_idx if ix not in all_idx]

        return all_names, all_idx

    def save_report(self, path_out=None):
        """

         :param path_out:
         :return:
         """

        print('\n\n')
        print('Ejecutado en {0} scs. para {1} casos'.format(self.elapsed, len(self.time_array)))

        print('\n\n')
        print('Total resueltos:', len(self.optimal_idx))
        print('Total factibles o interrumpidos:', len(self.feasible_idx))
        print('Total sin resultado:', len(self.infeasible_idx))
        print('Total sin limites:', len(self.unbounded_idx))
        print('Total con error:', len(self.abnormal_idx))
        print('Total sin analizar:', len(self.not_solved))

        labels, columns, data = self.get_contingency_report()

        df = pd.DataFrame(data=data, columns=columns, index=labels)

        # print result dataframe
        print('\n\n')
        print(df)

        # Save file
        if path_out:
            df.to_csv(path_out, index=False)

<<<<<<< HEAD
=======
    def add_probability_info(self, columns, data):

        prob_dict = dict(zip(self.time_indices, self.sampled_probabilities))

        # sort data by ntc and time index, descending to compute probability factor
        data = data[np.lexsort(
            (np.abs(data[:, 11].astype(float)), data[:, 0], data[:, 2].astype(float))
        )][::-1]
>>>>>>> 3713909f

        # add probability info into data
        prob = np.zeros((data.shape[0], 1))
        data = np.append(prob, data, axis=1)
        columns = ['Prob.'] + columns

        # compute cumulative probability
        time_prev = 0
        pct = 0
        for row in range(data.shape[0]):
            t = int(data[row, 1])
            if t != time_prev:
                pct += prob_dict[t]
                time_prev = t

            data[row, 0] = pct

<<<<<<< HEAD
        labels, columns, data = list(self.results_dict.values())[0].get_contingency_report()
        shifter_names, shift_idx = self.get_used_shifters()
        hvdc_names = list(list(self.results_dict.values())[0].hvdc_names)
        columns_all = ['Time index', 'Time', 'NTC (MW)'] + columns + shifter_names + hvdc_names
        data_all = np.empty(shape=(0, len(columns_all)))
=======
        return columns, data

    def get_alpha_report(self):
        result = list(self.results_dict.values())[0]
        columns = ['Time index', 'Time'] + list(result.branch_names)
        data = np.zeros((len(self.time_indices), len(result.alpha) + 2), np.object)
>>>>>>> 3713909f

        for idx, t in enumerate(self.time_indices):
            if t in self.results_dict.keys():
                data[idx, 2:] = self.results_dict[t].alpha
                data[idx, :2] = [t, self.time_array[idx].strftime("%d/%m/%Y %H:%M:%S")]

<<<<<<< HEAD
                # get ntc value
                ntc = np.floor(self.results_dict[t].get_exchange_power())

                if ntc != 0:

                    l, c, data = self.results_dict[t].get_contingency_report(
                        max_report_elements=self.max_report_elements)

                    # get phase shifter and hvdc data
                    shifter_data = np.array([self.results_dict[t].phase_shift[shift_idx]] * data.shape[0])
                    hvdc_data = np.array([self.results_dict[t].hvdc_Pf] * data.shape[0])

                    # add new columns to report
                    data = np.concatenate((data, shifter_data, hvdc_data), axis=1)

                else:

                    data = np.zeros(shape=(1, len(columns) + len(shifter_names) + len(hvdc_names)))
=======
        labels = np.arange(data.shape[0])

        return labels, columns, data

    def get_alpha_n1_report(self):
        result = list(self.results_dict.values())[0]
        columns = ['Time index', 'Time'] + list(result.branch_names)
        data = np.zeros((len(self.time_indices), len(result.alpha) + 2), np.object)

        for idx, t in enumerate(self.time_indices):
            if t in self.results_dict.keys():
                data[idx, 2:] = self.results_dict[t].alpha_n1
                data[idx, :2] = [t, self.time_array[idx].strftime("%d/%m/%Y %H:%M:%S")]

        labels = np.arange(data.shape[0])

        return labels, columns, data
>>>>>>> 3713909f

    def get_base_report(self):

        labels, columns, data = list(self.results_dict.values())[0].get_base_report()
        columns_all = ['Time index', 'Time'] + columns
        data_all = np.empty(shape=(0, len(columns_all)))

        for idx, t in enumerate(self.time_indices):
            if t in self.results_dict.keys():
                l, c, data = self.results_dict[t].get_base_report(
                    max_report_elements=self.max_report_elements)

            # complete the report data with Time info
            time_data = np.array([[t, self.time_array[idx].strftime("%d/%m/%Y %H:%M:%S")]] * data.shape[0])
            data = np.concatenate((time_data, data), axis=1)

            # add to main data set
            data_all = np.concatenate((data_all, data), axis=0)

<<<<<<< HEAD
        # sort data by ntc and time index, descending to compute probability factor
        data_all = data_all[np.lexsort(
            (np.abs(data_all[:, 11].astype(float)), data_all[:, 0], data_all[:, 2])
        )][::-1]
=======
        columns_all, data_all = self.add_probability_info(columns=columns_all, data=data_all)

        labels_all = np.arange(data_all.shape[0])
>>>>>>> 3713909f

        return labels_all, columns_all, data_all

<<<<<<< HEAD
        # compute cumulative probability
        time_prev = 0
        pct = 0
        for row in range(data_all.shape[0]):
            t = int(data_all[row, 1])
            if t != time_prev:
                pct += prob_dict[t]
                time_prev = t
=======
    def get_contingency_report(self):
>>>>>>> 3713909f

        if len(self.results_dict.values()) == 0:
            print("Sin resultados")
            return

        labels, columns, data = list(self.results_dict.values())[0].get_contingency_report()
        columns_all = ['Time index', 'Time'] + columns
        data_all = np.empty(shape=(0, len(columns_all)))

        for idx, t in enumerate(self.time_indices):

            if t in self.results_dict.keys():

                ttc = np.floor(self.results_dict[t].get_exchange_power())

                if ttc != 0:
                    l, c, data = self.results_dict[t].get_contingency_report(
                        max_report_elements=self.max_report_elements)
                else:
                    data = np.zeros(shape=(1, len(columns)))

            # complete the report data with Time info
            time_data = np.array([[t, self.time_array[idx].strftime("%d/%m/%Y %H:%M:%S")]] * data.shape[0])
            data = np.concatenate((time_data, data), axis=1)

            # add to main data set
            data_all = np.concatenate((data_all, data), axis=0)

        columns_all, data_all = self.add_probability_info(columns=columns_all, data=data_all)

        labels_all = np.arange(data_all.shape[0])

<<<<<<< HEAD
        # return report data
        labels_all = np.arange(data_all.shape[0])

        # convert time to formated string
        data_all[:, 2] = [t.strftime("%d/%m/%Y %H:%M:%S") for t in data_all[:, 2]]

        print('Ejecutado en {0} scs. para {1} casos'.format(self.elapsed, len(self.time_array)))
=======
>>>>>>> 3713909f
        return labels_all, columns_all, data_all

    def get_contingency_branch_report(self):

        if len(self.results_dict.values()) == 0:
            return

        labels, columns, data = list(self.results_dict.values())[0].get_contingency_report()
<<<<<<< HEAD
        shifter_names, shift_idx = self.get_used_shifters()
        hvdc_names = list(list(self.results_dict.values())[0].hvdc_names)
        columns_all = ['Time index', 'Time', 'NTC (MW)'] + columns + shifter_names + hvdc_names
=======

        columns_all = ['Time index', 'Time'] + columns
>>>>>>> 3713909f
        data_all = np.empty(shape=(0, len(columns_all)))

        for idx, t in enumerate(self.time_indices):

            if t in self.results_dict.keys():

                l, c, data = self.results_dict[t].get_contingency_branch_report(
                    max_report_elements=self.max_report_elements)

            else:
<<<<<<< HEAD
                ntc = 0

                data = np.zeros(shape=(1, len(columns) + len(shifter_names) + len(hvdc_names)))

            # complete the data with time and ntc columns
            extra_data = np.array([[t, self.time_array[idx].strftime("%d/%m/%Y %H:%M:%S"), ntc]] * data.shape[0])
            data = np.concatenate((extra_data, data), axis=1)
=======
                data = np.zeros(shape=(1, len(columns)))

            # complete the report data with Time info
            time_data = np.array([[t, self.time_array[idx].strftime("%d/%m/%Y %H:%M:%S")]] * data.shape[0])
            data = np.concatenate((time_data, data), axis=1)
>>>>>>> 3713909f

            # add to main data set
            data_all = np.concatenate((data_all, data), axis=0)

        columns_all, data_all = self.add_probability_info(columns=columns_all, data=data_all)

        labels_all = np.arange(data_all.shape[0])

<<<<<<< HEAD
        # compute cumulative probability
        time_prev = 0
        pct = 0
        for row in range(data_all.shape[0]):
            t = data_all[row, 1]
            if t != time_prev:
                pct += prob_dict[t]
                time_prev = t

            data_all[row, 0] = pct

        # return report data
        labels_all = np.arange(data_all.shape[0])
=======
>>>>>>> 3713909f
        return labels_all, columns_all, data_all

    def get_contingency_generation_report(self):

        if len(self.results_dict.values()) == 0:
            return

        labels, columns, data = list(self.results_dict.values())[0].get_contingency_report()
        columns_all = ['Time index', 'Time'] + columns
        data_all = np.empty(shape=(0, len(columns_all)))

        for idx, t in enumerate(self.time_indices):

            if t in self.results_dict.keys():

                l, c, data = self.results_dict[t].get_contingency_generation_report(
                    max_report_elements=self.max_report_elements)

            else:
<<<<<<< HEAD
                ntc = 0

                data = np.zeros(shape=(1, len(columns) + len(shifter_names) + len(hvdc_names)))

            # complete the data with time and ntc columns
            extra_data = np.array([[t, self.time_array[idx].strftime("%d/%m/%Y %H:%M:%S"), ntc]] * data.shape[0])
            data = np.concatenate((extra_data, data), axis=1)

            # add to main data set
            data_all = np.concatenate((data_all, data), axis=0)

        # sort data by ntc and time index, descending to compute probability factor
=======
                data = np.zeros(shape=(1, len(columns)))

            # complete the report data with Time info
            time_data = np.array([[t, self.time_array[idx].strftime("%d/%m/%Y %H:%M:%S")]] * data.shape[0])
            data = np.concatenate((time_data, data), axis=1)

            # add to main data set
            data_all = np.concatenate((data_all, data), axis=0)
>>>>>>> 3713909f

        columns_all, data_all = self.add_probability_info(columns=columns_all, data=data_all)

        labels_all = np.arange(data_all.shape[0])

<<<<<<< HEAD
        # compute cumulative probability
        time_prev = 0
        pct = 0
        for row in range(data_all.shape[0]):
            t = data_all[row, 1]
            if t != time_prev:
                pct += prob_dict[t]
                time_prev = t

            data_all[row, 0] = pct

        # return report data
        labels_all = np.arange(data_all.shape[0])
=======
>>>>>>> 3713909f
        return labels_all, columns_all, data_all

    def get_contingency_hvdc_report(self):

        if len(self.results_dict.values()) == 0:
            return

        labels, columns, data = list(self.results_dict.values())[0].get_contingency_report()
        columns_all = ['Time index', 'Time'] + columns
        data_all = np.empty(shape=(0, len(columns_all)))

        for idx, t in enumerate(self.time_indices):

            if t in self.results_dict.keys():

                l, c, data = self.results_dict[t].get_contingency_hvdc_report(
                    max_report_elements=self.max_report_elements)
            else:
<<<<<<< HEAD
                ntc = 0

                data = np.zeros(shape=(1, len(columns) + len(shifter_names) + len(hvdc_names)))

            # complete the data with time and ntc columns
            extra_data = np.array([[t, self.time_array[idx].strftime("%d/%m/%Y %H:%M:%S"), ntc]] * data.shape[0])
            data = np.concatenate((extra_data, data), axis=1)
=======
                data = np.zeros(shape=(1, len(columns)))

            # complete the report data with Time info
            time_data = np.array([[t, self.time_array[idx].strftime("%d/%m/%Y %H:%M:%S")]] * data.shape[0])
            data = np.concatenate((time_data, data), axis=1)
>>>>>>> 3713909f

            # add to main data set
            data_all = np.concatenate((data_all, data), axis=0)

        columns_all, data_all = self.add_probability_info(columns=columns_all, data=data_all)

<<<<<<< HEAD
        data_all = data_all[np.lexsort(
            (np.abs(data_all[:, 11].astype(float)), data_all[:, 0], data_all[:, 2])
        )][::-1]

        # add column into data
        prob = np.zeros((data_all.shape[0], 1))
        data_all = np.append(prob, data_all, axis=1)
        columns_all = ['Prob.'] + columns_all

        # compute cumulative probability
        time_prev = 0
        pct = 0
        for row in range(data_all.shape[0]):
            t = data_all[row, 1]
            if t != time_prev:
                pct += prob_dict[t]
                time_prev = t

            data_all[row, 0] = pct

        # return report data
=======
>>>>>>> 3713909f
        labels_all = np.arange(data_all.shape[0])
        return labels_all, columns_all, data_all


class OptimalNetTransferCapacityTimeSeriesDriver(TimeSeriesDriverTemplate):

    tpe = SimulationTypes.OptimalNetTransferCapacityTimeSeries_run

    def __init__(self, grid: MultiCircuit, options: OptimalNetTransferCapacityOptions, start_=0, end_=None,
                 use_clustering=False, cluster_number=100):
        """

        :param grid: MultiCircuit Object
        :param options: Optimal net transfer capacity options
        :param start_: time index to start (optional)
        :param end_: time index to end (optional)
        """
        TimeSeriesDriverTemplate.__init__(
            self,
            grid=grid,
            start_=start_,
            end_=end_)

        # Options to use

        self.options = options
        self.unresolved_counter = 0

        self.use_clustering = use_clustering
        self.cluster_number = cluster_number

        self.logger = Logger()

        self.results = OptimalNetTransferCapacityTimeSeriesResults(
            br_names=[],
            bus_names=[],
            rates=[],
            contingency_rates=[],
            time_array=[],
            time_indices=[],
            trm=self.options.trm,
            max_report_elements=self.options.max_report_elements,
            ntc_load_rule=self.options.ntc_load_rule)

    name = tpe.value

<<<<<<< HEAD
    def compute_exchange_sensitivity(self, linear, numerical_circuit: OpfTimeCircuit, Pload, Pgen, t):

        # compute the branch exchange sensitivity (alpha)
        alpha = compute_alpha(
            ptdf=linear.PTDF,
            P0=numerical_circuit.Sbus.real[:, t],
            Pinstalled=numerical_circuit.bus_installed_power,
            Pload=Pload[:, t].real,
            Pgen=numerical_circuit.generator_data.get_injections_per_bus()[:, t].real,
            idx1=self.options.area_from_bus_idx,
            idx2=self.options.area_to_bus_idx,
            dT=self.options.sensitivity_dT,
            mode=self.options.sensitivity_mode.value)

        return alpha
=======
    def compute_exchange_sensitivity(self, linear, numerical_circuit: OpfTimeCircuit, t, with_n1=True):

        # compute the branch exchange sensitivity (alpha)
        tm0 = time.time()
        alpha, alpha_n1 = compute_alpha(
            ptdf=linear.PTDF,
            lodf=linear.LODF,
            P0=numerical_circuit.Sbus.real[:, t],
            Pinstalled=numerical_circuit.bus_installed_power,
            Pgen=numerical_circuit.generator_data.get_injections_per_bus()[:, t].real,
            Pload=numerical_circuit.load_data.get_injections_per_bus()[:, t].real,
            idx1=self.options.area_from_bus_idx,
            idx2=self.options.area_to_bus_idx,
            dT=self.options.sensitivity_dT,
            mode=self.options.sensitivity_mode.value,
            with_n1=with_n1)

        # self.logger.add_info('Exchange sensibility computed in {0:.2f} scs.'.format(time.time()-tm0))

        return alpha, alpha_n1
>>>>>>> 3713909f

    def opf(self):
        """
        Run thread
        """

        self.progress_signal.emit(0)

        tm0 = time.time()
        nc = compile_opf_time_circuit(self.grid)
        # self.logger.add_info('Circuit compiled in {0:.2f} scs.'.format(time.time()-tm0))

        time_indices = self.get_time_indices()

        Pload = nc.load_data.get_injections_per_bus()
        Pgen = nc.generator_data.get_injections_per_bus()

        nt = len(time_indices)

        # declare the linear analysis
        linear = LinearAnalysis(
            grid=self.grid,
            distributed_slack=False,
            correct_values=False)

        tm0 = time.time()
        linear.run()
        # self.logger.add_info('Linear analysis computed in {0:.2f} scs.'.format(time.time()-tm0))

        if self.use_clustering:

            if self.progress_text is not None:
                self.progress_text.emit('Clustering...')

            else:
                print('Clustering...')

            X = nc.Sbus
            X = X[:, time_indices].real.T

            # cluster and re-assign the time indices
            time_indices, sampled_probabilities = kmeans_approximate_sampling(
                X, n_points=self.cluster_number)

            self.results = OptimalNetTransferCapacityTimeSeriesResults(
                br_names=linear.numerical_circuit.branch_names,
                bus_names=linear.numerical_circuit.bus_names,
                rates=nc.Rates,
                contingency_rates=nc.ContingencyRates,
                time_array=nc.time_array[time_indices],
                sampled_probabilities=sampled_probabilities,
                time_indices=time_indices,
                trm=self.options.trm,
                max_report_elements=self.options.max_report_elements,
                ntc_load_rule=self.options.ntc_load_rule)

        else:
            self.results = OptimalNetTransferCapacityTimeSeriesResults(
                br_names=linear.numerical_circuit.branch_names,
                bus_names=linear.numerical_circuit.bus_names,
                rates=nc.Rates,
                contingency_rates=nc.ContingencyRates,
                time_array=nc.time_array[time_indices],
<<<<<<< HEAD
                time_indices=time_indices)
=======
                time_indices=time_indices,
                trm=self.options.trm,
                max_report_elements=self.options.max_report_elements,
                ntc_load_rule=self.options.ntc_load_rule)
>>>>>>> 3713909f

        for t_idx, t in enumerate(time_indices):

            # update progress bar
            progress = (t_idx + 1) / len(time_indices) * 100
            self.progress_signal.emit(progress)

            if self.progress_text is not None:
                self.progress_text.emit('Optimal net transfer capacity at ' + str(self.grid.time_profile[t]))

            else:
                print('Optimal net transfer capacity at ' + str(self.grid.time_profile[t]))

            # sensitivities
            if self.options.monitor_only_sensitive_branches:
<<<<<<< HEAD
                alpha = self.compute_exchange_sensitivity(
                    linear=linear,
                    numerical_circuit=nc,
                    Pload=Pload,
                    Pgen=Pgen,
                    t=t)
            else:
                alpha = np.ones(nc.nbr)
=======
                alpha, alpha_n1 = self.compute_exchange_sensitivity(
                    linear=linear,
                    numerical_circuit=nc,
                    t=t,
                    with_n1=self.options.n1_consideration)
            else:
                alpha = np.ones(nc.nbr)
                alpha_n1 = np.ones((nc.nbr, nc.nbr))
>>>>>>> 3713909f

            # Define the problem
            self.progress_text.emit('Formulating NTC OPF...')

            problem = OpfNTC(
                numerical_circuit=nc,
                area_from_bus_idx=self.options.area_from_bus_idx,
                area_to_bus_idx=self.options.area_to_bus_idx,
                alpha=alpha,
                alpha_n1=alpha_n1,
                LODF=linear.LODF,
                PTDF=linear.PTDF,
                solver_type=self.options.mip_solver,
                generation_formulation=self.options.generation_formulation,
                monitor_only_sensitive_branches=self.options.monitor_only_sensitive_branches,
                monitor_only_ntc_load_rule_branches=self.options.monitor_only_ntc_load_rule_branches,
                branch_sensitivity_threshold=self.options.branch_sensitivity_threshold,
                skip_generation_limits=self.options.skip_generation_limits,
                dispatch_all_areas=self.options.dispatch_all_areas,
                tolerance=self.options.tolerance,
                weight_power_shift=self.options.weight_power_shift,
                weight_generation_cost=self.options.weight_generation_cost,
                consider_contingencies=self.options.consider_contingencies,
                consider_hvdc_contingencies=self.options.consider_hvdc_contingencies,
                consider_gen_contingencies=self.options.consider_gen_contingencies,
                generation_contingency_threshold=self.options.generation_contingency_threshold,
                match_gen_load=self.options.match_gen_load,
                ntc_load_rule=self.options.ntc_load_rule,
                logger=self.logger)

            # Solve
            time_str = str(nc.time_array[time_indices][t_idx])
            self.progress_text.emit('Solving NTC OPF...['+time_str+']')

            # tm0 = time.time()
            problem.formulate_ts(t=t)
            # print('Problem formulated in {0:.2f} scs.'.format(time.time() - tm0))

            # tm0 = time.time()
            solved = problem.solve_ts(
                t=t,
                with_check=self.options.with_solution_checks,
                time_limit_ms=self.options.time_limit_ms)
            # print('Problem solved in {0:.2f} scs.'.format(time.time() - tm0))

            self.logger += problem.logger

            if solved:
                self.results.optimal_idx.append(t)

            else:

                if problem.status == pywraplp.Solver.FEASIBLE:
                    self.results.feasible_idx.append(t)
                    self.logger.add_error(
                        'Feasible solution, not optimal or timeout',
                        'NTC OPF')

                if problem.status == pywraplp.Solver.INFEASIBLE:
                    self.results.infeasible_idx.append(t)
                    self.logger.add_error(
                        'Unfeasible solution',
                        'NTC OPF')

                if problem.status == pywraplp.Solver.UNBOUNDED:
                    self.results.unbounded_idx.append(t)
                    self.logger.add_error(
                        'Proved unbounded',
                        'NTC OPF')

                if problem.status == pywraplp.Solver.ABNORMAL:
                    self.results.abnormal_idx.append(t)
                    self.logger.add_error(
                        'Abnormal solution, some error occurred',
                        'NTC OPF')

                if problem.status == pywraplp.Solver.NOT_SOLVED:
                    self.results.not_solved.append(t)
                    self.logger.add_error(
                        'Not solved',
                        'NTC OPF')

            # pack the results
            result = OptimalNetTransferCapacityResults(
                bus_names=nc.bus_data.bus_names,
                branch_names=nc.branch_data.branch_names,
                load_names=nc.load_data.load_names,
                generator_names=nc.generator_data.generator_names,
                battery_names=nc.battery_data.battery_names,
                hvdc_names=nc.hvdc_data.names,
<<<<<<< HEAD
=======
                trm=self.options.trm,
                ntc_load_rule=self.options.ntc_load_rule,
                branch_control_modes=nc.branch_data.control_mode,
                hvdc_control_modes=nc.hvdc_data.control_mode,
>>>>>>> 3713909f
                Sbus=problem.get_power_injections(),
                voltage=problem.get_voltage(),
                battery_power=np.zeros((nc.nbatt, 1)),
                controlled_generation_power=problem.get_generator_power(),
                Sf=problem.get_branch_power_from(),
                loading=problem.get_loading(),
                solved=bool(solved),
                bus_types=nc.bus_types,
                hvdc_flow=problem.get_hvdc_flow(),
                hvdc_loading=problem.get_hvdc_loading(),
                phase_shift=problem.get_phase_angles(),
                generation_delta=problem.get_generator_delta(),
<<<<<<< HEAD
                inter_area_branches=problem.inter_area_branches,
                inter_area_hvdc=problem.inter_area_hvdc,
                alpha=alpha,
=======
                hvdc_angle_slack=problem.get_hvdc_angle_slacks(),
                inter_area_branches=problem.inter_area_branches,
                inter_area_hvdc=problem.inter_area_hvdc,
                alpha=alpha,
                alpha_n1=np.max(np.abs(alpha_n1), axis=1),
                monitor=problem.monitor,
>>>>>>> 3713909f
                contingency_branch_flows_list=problem.get_contingency_flows_list(),
                contingency_branch_indices_list=problem.contingency_indices_list,
                contingency_generation_flows_list=problem.get_contingency_gen_flows_list(),
                contingency_generation_indices_list=problem.contingency_gen_indices_list,
                contingency_hvdc_flows_list=problem.get_contingency_hvdc_flows_list(),
                contingency_hvdc_indices_list=problem.contingency_hvdc_indices_list,
<<<<<<< HEAD
                rates=nc.branch_data.branch_rates[:, t],
                contingency_rates=nc.branch_data.branch_contingency_rates[:, t])

            self.results.results_dict[t] = result

            if self.progress_signal is not None:
                self.progress_signal.emit((t_idx + 1) / nt * 100)

            if self.__cancel__:
                break
=======
                contingency_branch_alpha_list=problem.contingency_branch_alpha_list,
                contingency_generation_alpha_list=problem.contingency_generation_alpha_list,
                contingency_hvdc_alpha_list=problem.contingency_hvdc_alpha_list,
                branch_ntc_load_rule=problem.get_branch_ntc_load_rule(),
                rates=nc.branch_data.branch_rates[:, t],
                contingency_rates=nc.branch_data.branch_contingency_rates[:, t],
                area_from_bus_idx=self.options.area_from_bus_idx,
                area_to_bus_idx=self.options.area_to_bus_idx)

            self.results.results_dict[t] = result
>>>>>>> 3713909f

            if self.progress_signal is not None:
                self.progress_signal.emit((t_idx + 1) / nt * 100)

            if self.__cancel__:
                break

        self.logger.add_info('Ejecutado en {0:.2f} scs. para {1} casos'.format(
            time.time()-tm0, len(self.results.time_array)))

    def run(self):
        """

        :return:
        """
        start = time.time()

        self.opf()
        self.progress_text.emit('Done!')

        end = time.time()
        self.results.elapsed = end - start


if __name__ == '__main__':

    import GridCal.Engine.basic_structures as bs
    import GridCal.Engine.Devices as dev
    from GridCal.Engine.Simulations.ATC.available_transfer_capacity_driver import AvailableTransferMode
    from GridCal.Engine import FileOpen, LinearAnalysis

<<<<<<< HEAD
    fname = r'd:\0.ntc_opf\Propuesta_2026_v22_20260729_17_fused_PMODE1.gridcal'
    path_out = r'd:\0.ntc_opf\Propuesta_2026_v22_20260729_17_fused_PMODE1.csv'
    # fname = r'd:\v19_20260105_22_zero_100hconsecutivas_active_profilesEXP_timestamp_FRfalse_PMODE1.gridcal'
    # path_out = r'd:\v19_20260105_22_zero_100hconsecutivas_active_profilesEXP_timestamp_FRfalse_PMODE1.csv'
=======
    folder = r'\\mornt4\DESRED\DPE-Planificacion\Plan 2021_2026\_0_TRABAJO\5_Plexos_PSSE\Peninsula\_2026_TRABAJO\Vesiones con alegaciones\Anexo II\TYNDP 2022 V2\5GW\Con N-x\merged\GridCal'
    fname = os.path.join(folder, 'ES-PTv2--FR v4_fused - ts corta 5k.gridcal')
>>>>>>> 3713909f

    circuit = FileOpen(fname).open()

    areas_from_idx = [0]
    areas_to_idx = [1]

    # areas_from_idx = [7]
    # areas_to_idx = [0, 1, 2, 3, 4]

    areas_from = [circuit.areas[i] for i in areas_from_idx]
    areas_to = [circuit.areas[i] for i in areas_to_idx]

    compatible_areas = True
    for a1 in areas_from:
        if a1 in areas_to:
            compatible_areas = False
            print("The area from '{0}' is in the list of areas to. This cannot be.".format(a1.name),
                  'Incompatible areas')

    for a2 in areas_to:
        if a2 in areas_from:
            compatible_areas = False
            print("The area to '{0}' is in the list of areas from. This cannot be.".format(a2.name),
                  'Incompatible areas')

    lst_from = circuit.get_areas_buses(areas_from)
    lst_to = circuit.get_areas_buses(areas_to)
    lst_br = circuit.get_inter_areas_branches(areas_from, areas_to)
    lst_br_hvdc = circuit.get_inter_areas_hvdc_branches(areas_from, areas_to)

    idx_from = np.array([i for i, bus in lst_from])
    idx_to = np.array([i for i, bus in lst_to])
    idx_br = np.array([i for i, bus, sense in lst_br])
    sense_br = np.array([sense for i, bus, sense in lst_br])
    idx_hvdc_br = np.array([i for i, bus, sense in lst_br_hvdc])
    sense_hvdc_br = np.array([sense for i, bus, sense in lst_br_hvdc])

    if len(idx_from) == 0:
        print('The area "from" has no buses!')

    if len(idx_to) == 0:
        print('The area "to" has no buses!')

    if len(idx_br) == 0:
        print('There are no inter-area branches!')


    options = OptimalNetTransferCapacityOptions(
        area_from_bus_idx=idx_from,
        area_to_bus_idx=idx_to,
        mip_solver=bs.MIPSolvers.CBC,
        generation_formulation=dev.GenerationNtcFormulation.Proportional,
        monitor_only_sensitive_branches=True,
        branch_sensitivity_threshold=0.05,
        skip_generation_limits=True,
        consider_contingencies=True,
        consider_gen_contingencies=True,
        consider_hvdc_contingencies=True,
        generation_contingency_threshold=1000,
        dispatch_all_areas=False,
        tolerance=1e-2,
        sensitivity_dT=100.0,
        sensitivity_mode=AvailableTransferMode.InstalledPower,
        # todo: checkear si queremos el ptdf por potencia generada
        perform_previous_checks=False,
        weight_power_shift=1e5,
        weight_generation_cost=1e2,
        with_solution_checks=False,
        time_limit_ms=1e4,
        max_report_elements=5)

    print('Running optimal net transfer capacity...')

    # set optimal net transfer capacity driver instance
<<<<<<< HEAD
    start = 0
    end = 1  #circuit.get_time_number()-1
=======
    start = 5
    end = 6  #circuit.get_time_number()-1
>>>>>>> 3713909f

    driver = OptimalNetTransferCapacityTimeSeriesDriver(
        grid=circuit,
        options=options,
        start_=start,
        end_=end,
        use_clustering=False,
        cluster_number=1)

    driver.run()

    driver.results.save_report(path_out=folder)
    # driver.results.make_report()<|MERGE_RESOLUTION|>--- conflicted
+++ resolved
@@ -109,13 +109,6 @@
         :return: DataFrame of the results (or None if the result was not understood)
         """
 
-<<<<<<< HEAD
-        if result_type == ResultTypes.OptimalNetTransferCapacityTimeSeriesReport:
-            labels, columns, y = self.get_contingency_report()
-            y_label = ''
-            title = result_type.value[0]
-
-=======
         if result_type == ResultTypes.OpfNtcTsBaseReport:
             labels, columns, y = self.get_base_report()
             y_label = ''
@@ -132,7 +125,6 @@
             labels, columns, y = self.get_alpha_n1_report()
             y_label = ''
             title = result_type.value[0]
->>>>>>> 3713909f
         else:
             raise Exception('No results available')
 
@@ -208,8 +200,6 @@
         if path_out:
             df.to_csv(path_out, index=False)
 
-<<<<<<< HEAD
-=======
     def add_probability_info(self, columns, data):
 
         prob_dict = dict(zip(self.time_indices, self.sampled_probabilities))
@@ -218,7 +208,6 @@
         data = data[np.lexsort(
             (np.abs(data[:, 11].astype(float)), data[:, 0], data[:, 2].astype(float))
         )][::-1]
->>>>>>> 3713909f
 
         # add probability info into data
         prob = np.zeros((data.shape[0], 1))
@@ -236,46 +225,18 @@
 
             data[row, 0] = pct
 
-<<<<<<< HEAD
-        labels, columns, data = list(self.results_dict.values())[0].get_contingency_report()
-        shifter_names, shift_idx = self.get_used_shifters()
-        hvdc_names = list(list(self.results_dict.values())[0].hvdc_names)
-        columns_all = ['Time index', 'Time', 'NTC (MW)'] + columns + shifter_names + hvdc_names
-        data_all = np.empty(shape=(0, len(columns_all)))
-=======
         return columns, data
 
     def get_alpha_report(self):
         result = list(self.results_dict.values())[0]
         columns = ['Time index', 'Time'] + list(result.branch_names)
         data = np.zeros((len(self.time_indices), len(result.alpha) + 2), np.object)
->>>>>>> 3713909f
 
         for idx, t in enumerate(self.time_indices):
             if t in self.results_dict.keys():
                 data[idx, 2:] = self.results_dict[t].alpha
                 data[idx, :2] = [t, self.time_array[idx].strftime("%d/%m/%Y %H:%M:%S")]
 
-<<<<<<< HEAD
-                # get ntc value
-                ntc = np.floor(self.results_dict[t].get_exchange_power())
-
-                if ntc != 0:
-
-                    l, c, data = self.results_dict[t].get_contingency_report(
-                        max_report_elements=self.max_report_elements)
-
-                    # get phase shifter and hvdc data
-                    shifter_data = np.array([self.results_dict[t].phase_shift[shift_idx]] * data.shape[0])
-                    hvdc_data = np.array([self.results_dict[t].hvdc_Pf] * data.shape[0])
-
-                    # add new columns to report
-                    data = np.concatenate((data, shifter_data, hvdc_data), axis=1)
-
-                else:
-
-                    data = np.zeros(shape=(1, len(columns) + len(shifter_names) + len(hvdc_names)))
-=======
         labels = np.arange(data.shape[0])
 
         return labels, columns, data
@@ -293,7 +254,6 @@
         labels = np.arange(data.shape[0])
 
         return labels, columns, data
->>>>>>> 3713909f
 
     def get_base_report(self):
 
@@ -313,31 +273,13 @@
             # add to main data set
             data_all = np.concatenate((data_all, data), axis=0)
 
-<<<<<<< HEAD
-        # sort data by ntc and time index, descending to compute probability factor
-        data_all = data_all[np.lexsort(
-            (np.abs(data_all[:, 11].astype(float)), data_all[:, 0], data_all[:, 2])
-        )][::-1]
-=======
         columns_all, data_all = self.add_probability_info(columns=columns_all, data=data_all)
 
         labels_all = np.arange(data_all.shape[0])
->>>>>>> 3713909f
 
         return labels_all, columns_all, data_all
 
-<<<<<<< HEAD
-        # compute cumulative probability
-        time_prev = 0
-        pct = 0
-        for row in range(data_all.shape[0]):
-            t = int(data_all[row, 1])
-            if t != time_prev:
-                pct += prob_dict[t]
-                time_prev = t
-=======
     def get_contingency_report(self):
->>>>>>> 3713909f
 
         if len(self.results_dict.values()) == 0:
             print("Sin resultados")
@@ -370,16 +312,6 @@
 
         labels_all = np.arange(data_all.shape[0])
 
-<<<<<<< HEAD
-        # return report data
-        labels_all = np.arange(data_all.shape[0])
-
-        # convert time to formated string
-        data_all[:, 2] = [t.strftime("%d/%m/%Y %H:%M:%S") for t in data_all[:, 2]]
-
-        print('Ejecutado en {0} scs. para {1} casos'.format(self.elapsed, len(self.time_array)))
-=======
->>>>>>> 3713909f
         return labels_all, columns_all, data_all
 
     def get_contingency_branch_report(self):
@@ -388,14 +320,8 @@
             return
 
         labels, columns, data = list(self.results_dict.values())[0].get_contingency_report()
-<<<<<<< HEAD
-        shifter_names, shift_idx = self.get_used_shifters()
-        hvdc_names = list(list(self.results_dict.values())[0].hvdc_names)
-        columns_all = ['Time index', 'Time', 'NTC (MW)'] + columns + shifter_names + hvdc_names
-=======
 
         columns_all = ['Time index', 'Time'] + columns
->>>>>>> 3713909f
         data_all = np.empty(shape=(0, len(columns_all)))
 
         for idx, t in enumerate(self.time_indices):
@@ -406,21 +332,11 @@
                     max_report_elements=self.max_report_elements)
 
             else:
-<<<<<<< HEAD
-                ntc = 0
-
-                data = np.zeros(shape=(1, len(columns) + len(shifter_names) + len(hvdc_names)))
-
-            # complete the data with time and ntc columns
-            extra_data = np.array([[t, self.time_array[idx].strftime("%d/%m/%Y %H:%M:%S"), ntc]] * data.shape[0])
-            data = np.concatenate((extra_data, data), axis=1)
-=======
                 data = np.zeros(shape=(1, len(columns)))
 
             # complete the report data with Time info
             time_data = np.array([[t, self.time_array[idx].strftime("%d/%m/%Y %H:%M:%S")]] * data.shape[0])
             data = np.concatenate((time_data, data), axis=1)
->>>>>>> 3713909f
 
             # add to main data set
             data_all = np.concatenate((data_all, data), axis=0)
@@ -429,22 +345,6 @@
 
         labels_all = np.arange(data_all.shape[0])
 
-<<<<<<< HEAD
-        # compute cumulative probability
-        time_prev = 0
-        pct = 0
-        for row in range(data_all.shape[0]):
-            t = data_all[row, 1]
-            if t != time_prev:
-                pct += prob_dict[t]
-                time_prev = t
-
-            data_all[row, 0] = pct
-
-        # return report data
-        labels_all = np.arange(data_all.shape[0])
-=======
->>>>>>> 3713909f
         return labels_all, columns_all, data_all
 
     def get_contingency_generation_report(self):
@@ -464,20 +364,6 @@
                     max_report_elements=self.max_report_elements)
 
             else:
-<<<<<<< HEAD
-                ntc = 0
-
-                data = np.zeros(shape=(1, len(columns) + len(shifter_names) + len(hvdc_names)))
-
-            # complete the data with time and ntc columns
-            extra_data = np.array([[t, self.time_array[idx].strftime("%d/%m/%Y %H:%M:%S"), ntc]] * data.shape[0])
-            data = np.concatenate((extra_data, data), axis=1)
-
-            # add to main data set
-            data_all = np.concatenate((data_all, data), axis=0)
-
-        # sort data by ntc and time index, descending to compute probability factor
-=======
                 data = np.zeros(shape=(1, len(columns)))
 
             # complete the report data with Time info
@@ -486,28 +372,11 @@
 
             # add to main data set
             data_all = np.concatenate((data_all, data), axis=0)
->>>>>>> 3713909f
 
         columns_all, data_all = self.add_probability_info(columns=columns_all, data=data_all)
 
         labels_all = np.arange(data_all.shape[0])
 
-<<<<<<< HEAD
-        # compute cumulative probability
-        time_prev = 0
-        pct = 0
-        for row in range(data_all.shape[0]):
-            t = data_all[row, 1]
-            if t != time_prev:
-                pct += prob_dict[t]
-                time_prev = t
-
-            data_all[row, 0] = pct
-
-        # return report data
-        labels_all = np.arange(data_all.shape[0])
-=======
->>>>>>> 3713909f
         return labels_all, columns_all, data_all
 
     def get_contingency_hvdc_report(self):
@@ -526,51 +395,17 @@
                 l, c, data = self.results_dict[t].get_contingency_hvdc_report(
                     max_report_elements=self.max_report_elements)
             else:
-<<<<<<< HEAD
-                ntc = 0
-
-                data = np.zeros(shape=(1, len(columns) + len(shifter_names) + len(hvdc_names)))
-
-            # complete the data with time and ntc columns
-            extra_data = np.array([[t, self.time_array[idx].strftime("%d/%m/%Y %H:%M:%S"), ntc]] * data.shape[0])
-            data = np.concatenate((extra_data, data), axis=1)
-=======
                 data = np.zeros(shape=(1, len(columns)))
 
             # complete the report data with Time info
             time_data = np.array([[t, self.time_array[idx].strftime("%d/%m/%Y %H:%M:%S")]] * data.shape[0])
             data = np.concatenate((time_data, data), axis=1)
->>>>>>> 3713909f
 
             # add to main data set
             data_all = np.concatenate((data_all, data), axis=0)
 
         columns_all, data_all = self.add_probability_info(columns=columns_all, data=data_all)
 
-<<<<<<< HEAD
-        data_all = data_all[np.lexsort(
-            (np.abs(data_all[:, 11].astype(float)), data_all[:, 0], data_all[:, 2])
-        )][::-1]
-
-        # add column into data
-        prob = np.zeros((data_all.shape[0], 1))
-        data_all = np.append(prob, data_all, axis=1)
-        columns_all = ['Prob.'] + columns_all
-
-        # compute cumulative probability
-        time_prev = 0
-        pct = 0
-        for row in range(data_all.shape[0]):
-            t = data_all[row, 1]
-            if t != time_prev:
-                pct += prob_dict[t]
-                time_prev = t
-
-            data_all[row, 0] = pct
-
-        # return report data
-=======
->>>>>>> 3713909f
         labels_all = np.arange(data_all.shape[0])
         return labels_all, columns_all, data_all
 
@@ -617,23 +452,6 @@
 
     name = tpe.value
 
-<<<<<<< HEAD
-    def compute_exchange_sensitivity(self, linear, numerical_circuit: OpfTimeCircuit, Pload, Pgen, t):
-
-        # compute the branch exchange sensitivity (alpha)
-        alpha = compute_alpha(
-            ptdf=linear.PTDF,
-            P0=numerical_circuit.Sbus.real[:, t],
-            Pinstalled=numerical_circuit.bus_installed_power,
-            Pload=Pload[:, t].real,
-            Pgen=numerical_circuit.generator_data.get_injections_per_bus()[:, t].real,
-            idx1=self.options.area_from_bus_idx,
-            idx2=self.options.area_to_bus_idx,
-            dT=self.options.sensitivity_dT,
-            mode=self.options.sensitivity_mode.value)
-
-        return alpha
-=======
     def compute_exchange_sensitivity(self, linear, numerical_circuit: OpfTimeCircuit, t, with_n1=True):
 
         # compute the branch exchange sensitivity (alpha)
@@ -654,7 +472,6 @@
         # self.logger.add_info('Exchange sensibility computed in {0:.2f} scs.'.format(time.time()-tm0))
 
         return alpha, alpha_n1
->>>>>>> 3713909f
 
     def opf(self):
         """
@@ -668,9 +485,6 @@
         # self.logger.add_info('Circuit compiled in {0:.2f} scs.'.format(time.time()-tm0))
 
         time_indices = self.get_time_indices()
-
-        Pload = nc.load_data.get_injections_per_bus()
-        Pgen = nc.generator_data.get_injections_per_bus()
 
         nt = len(time_indices)
 
@@ -718,14 +532,10 @@
                 rates=nc.Rates,
                 contingency_rates=nc.ContingencyRates,
                 time_array=nc.time_array[time_indices],
-<<<<<<< HEAD
-                time_indices=time_indices)
-=======
                 time_indices=time_indices,
                 trm=self.options.trm,
                 max_report_elements=self.options.max_report_elements,
                 ntc_load_rule=self.options.ntc_load_rule)
->>>>>>> 3713909f
 
         for t_idx, t in enumerate(time_indices):
 
@@ -741,16 +551,6 @@
 
             # sensitivities
             if self.options.monitor_only_sensitive_branches:
-<<<<<<< HEAD
-                alpha = self.compute_exchange_sensitivity(
-                    linear=linear,
-                    numerical_circuit=nc,
-                    Pload=Pload,
-                    Pgen=Pgen,
-                    t=t)
-            else:
-                alpha = np.ones(nc.nbr)
-=======
                 alpha, alpha_n1 = self.compute_exchange_sensitivity(
                     linear=linear,
                     numerical_circuit=nc,
@@ -759,7 +559,6 @@
             else:
                 alpha = np.ones(nc.nbr)
                 alpha_n1 = np.ones((nc.nbr, nc.nbr))
->>>>>>> 3713909f
 
             # Define the problem
             self.progress_text.emit('Formulating NTC OPF...')
@@ -850,13 +649,10 @@
                 generator_names=nc.generator_data.generator_names,
                 battery_names=nc.battery_data.battery_names,
                 hvdc_names=nc.hvdc_data.names,
-<<<<<<< HEAD
-=======
                 trm=self.options.trm,
                 ntc_load_rule=self.options.ntc_load_rule,
                 branch_control_modes=nc.branch_data.control_mode,
                 hvdc_control_modes=nc.hvdc_data.control_mode,
->>>>>>> 3713909f
                 Sbus=problem.get_power_injections(),
                 voltage=problem.get_voltage(),
                 battery_power=np.zeros((nc.nbatt, 1)),
@@ -869,36 +665,18 @@
                 hvdc_loading=problem.get_hvdc_loading(),
                 phase_shift=problem.get_phase_angles(),
                 generation_delta=problem.get_generator_delta(),
-<<<<<<< HEAD
-                inter_area_branches=problem.inter_area_branches,
-                inter_area_hvdc=problem.inter_area_hvdc,
-                alpha=alpha,
-=======
                 hvdc_angle_slack=problem.get_hvdc_angle_slacks(),
                 inter_area_branches=problem.inter_area_branches,
                 inter_area_hvdc=problem.inter_area_hvdc,
                 alpha=alpha,
                 alpha_n1=np.max(np.abs(alpha_n1), axis=1),
                 monitor=problem.monitor,
->>>>>>> 3713909f
                 contingency_branch_flows_list=problem.get_contingency_flows_list(),
                 contingency_branch_indices_list=problem.contingency_indices_list,
                 contingency_generation_flows_list=problem.get_contingency_gen_flows_list(),
                 contingency_generation_indices_list=problem.contingency_gen_indices_list,
                 contingency_hvdc_flows_list=problem.get_contingency_hvdc_flows_list(),
                 contingency_hvdc_indices_list=problem.contingency_hvdc_indices_list,
-<<<<<<< HEAD
-                rates=nc.branch_data.branch_rates[:, t],
-                contingency_rates=nc.branch_data.branch_contingency_rates[:, t])
-
-            self.results.results_dict[t] = result
-
-            if self.progress_signal is not None:
-                self.progress_signal.emit((t_idx + 1) / nt * 100)
-
-            if self.__cancel__:
-                break
-=======
                 contingency_branch_alpha_list=problem.contingency_branch_alpha_list,
                 contingency_generation_alpha_list=problem.contingency_generation_alpha_list,
                 contingency_hvdc_alpha_list=problem.contingency_hvdc_alpha_list,
@@ -909,7 +687,6 @@
                 area_to_bus_idx=self.options.area_to_bus_idx)
 
             self.results.results_dict[t] = result
->>>>>>> 3713909f
 
             if self.progress_signal is not None:
                 self.progress_signal.emit((t_idx + 1) / nt * 100)
@@ -941,15 +718,8 @@
     from GridCal.Engine.Simulations.ATC.available_transfer_capacity_driver import AvailableTransferMode
     from GridCal.Engine import FileOpen, LinearAnalysis
 
-<<<<<<< HEAD
-    fname = r'd:\0.ntc_opf\Propuesta_2026_v22_20260729_17_fused_PMODE1.gridcal'
-    path_out = r'd:\0.ntc_opf\Propuesta_2026_v22_20260729_17_fused_PMODE1.csv'
-    # fname = r'd:\v19_20260105_22_zero_100hconsecutivas_active_profilesEXP_timestamp_FRfalse_PMODE1.gridcal'
-    # path_out = r'd:\v19_20260105_22_zero_100hconsecutivas_active_profilesEXP_timestamp_FRfalse_PMODE1.csv'
-=======
     folder = r'\\mornt4\DESRED\DPE-Planificacion\Plan 2021_2026\_0_TRABAJO\5_Plexos_PSSE\Peninsula\_2026_TRABAJO\Vesiones con alegaciones\Anexo II\TYNDP 2022 V2\5GW\Con N-x\merged\GridCal'
     fname = os.path.join(folder, 'ES-PTv2--FR v4_fused - ts corta 5k.gridcal')
->>>>>>> 3713909f
 
     circuit = FileOpen(fname).open()
 
@@ -1024,13 +794,8 @@
     print('Running optimal net transfer capacity...')
 
     # set optimal net transfer capacity driver instance
-<<<<<<< HEAD
-    start = 0
-    end = 1  #circuit.get_time_number()-1
-=======
     start = 5
     end = 6  #circuit.get_time_number()-1
->>>>>>> 3713909f
 
     driver = OptimalNetTransferCapacityTimeSeriesDriver(
         grid=circuit,
