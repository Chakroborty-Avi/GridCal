# This file is part of GridCal.
#
# GridCal is free software: you can redistribute it and/or modify
# it under the terms of the GNU General Public License as published by
# the Free Software Foundation, either version 3 of the License, or
# (at your option) any later version.
#
# GridCal is distributed in the hope that it will be useful,
# but WITHOUT ANY WARRANTY; without even the implied warranty of
# MERCHANTABILITY or FITNESS FOR A PARTICULAR PURPOSE.  See the
# GNU General Public License for more details.
#
# You should have received a copy of the GNU General Public License
# along with GridCal.  If not, see <http://www.gnu.org/licenses/>.
import os
import json

from GridCal.Engine.basic_structures import Logger

from GridCal.Engine.IO.json_parser import save_json_file
from GridCal.Engine.IO.cim_parser import CIMExport
from GridCal.Engine.IO.excel_interface import save_excel, load_from_xls, interpret_excel_v3, interprete_excel_v2
from GridCal.Engine.IO.pack_unpack import create_data_frames, data_frames_to_circuit
from GridCal.Engine.IO.matpower_parser import interpret_data_v1
from GridCal.Engine.IO.dgs_parser import dgs_to_circuit
from GridCal.Engine.IO.matpower_parser import parse_matpower_file
from GridCal.Engine.IO.dpx_parser import load_dpx
from GridCal.Engine.IO.ipa_parser import load_iPA
from GridCal.Engine.IO.json_parser import parse_json, parse_json_data_v2, parse_json_data_v3
from GridCal.Engine.IO.psse_parser import PSSeParser
from GridCal.Engine.IO.cim_parser import CIMImport
from GridCal.Engine.IO.zip_interface import save_data_frames_to_zip, open_data_frames_from_zip
from GridCal.Engine.IO.sqlite_interface import save_data_frames_to_sqlite, open_data_frames_from_sqlite
from GridCal.Engine.Core.multi_circuit import MultiCircuit

from PySide2.QtCore import QThread, Signal


class FileOpen:

    def __init__(self, file_name, cim_tp_file_name='', cim_eq_file_name=''):
        """
        File open handler
        :param file_name: name of the file
        """
        self.file_name = file_name
        self.cim_tp_file_name = cim_tp_file_name
        self.cim_eq_file_name = cim_eq_file_name

        self.circuit = MultiCircuit()

        self.logger = Logger()

    def open(self, text_func=None, progress_func=None):
        """
        Load GridCal compatible file
        :param text_func: pointer to function that prints the names
        :param progress_func: pointer to function that prints the progress 0~100
        :return: logger with information
        """
        self.logger = Logger()

        if isinstance(self.file_name, list):

            for f in self.file_name:
                name, file_extension = os.path.splitext(f)
                if file_extension.lower() != '.xml':
                    raise Exception('Loading multiple files that are not XML (xml is for CIM)')

            parser = CIMImport()
            self.circuit = parser.load_cim_file(self.file_name)
            self.logger += parser.logger

        else:

            if os.path.exists(self.file_name):
                name, file_extension = os.path.splitext(self.file_name)
                # print(name, file_extension)
                if file_extension.lower() in ['.xls', '.xlsx']:

                    data_dictionary = load_from_xls(self.file_name)

                    # Pass the table-like data dictionary to objects in this circuit
                    if 'version' not in data_dictionary.keys():

                        interpret_data_v1(self.circuit, data_dictionary)

                    elif data_dictionary['version'] == 2.0:
                        interprete_excel_v2(self.circuit, data_dictionary)

                    elif data_dictionary['version'] == 3.0:
                        interpret_excel_v3(self.circuit, data_dictionary)

                    elif data_dictionary['version'] == 4.0:
                        if data_dictionary is not None:
                            self.circuit = data_frames_to_circuit(data_dictionary)
                        else:
                            self.logger.add("Error while reading the file :(")
                            return None

                    else:
                        self.logger.add('The file could not be processed')

                elif file_extension.lower() == '.gridcal':

                    # open file content
                    data_dictionary = open_data_frames_from_zip(self.file_name,
                                                                text_func=text_func,
                                                                progress_func=progress_func)
                    # interpret file content
                    if data_dictionary is not None:
                        self.circuit = data_frames_to_circuit(data_dictionary)
                    else:
                        self.logger.add("Error while reading the file :(")
                        return None

                elif file_extension.lower() == '.sqlite':

                    # open file content
                    data_dictionary = open_data_frames_from_sqlite(self.file_name,
                                                                   text_func=text_func,
                                                                   progress_func=progress_func)
                    # interpret file content
                    if data_dictionary is not None:
                        self.circuit = data_frames_to_circuit(data_dictionary)
                    else:
                        self.logger.add("Error while reading the file :(")
                        return None

                elif file_extension.lower() == '.dgs':
                    self.circuit = dgs_to_circuit(self.file_name)

                elif file_extension.lower() == '.m':
                    self.circuit = parse_matpower_file(self.file_name)

                elif file_extension.lower() == '.dpx':
                    self.circuit, log = load_dpx(self.file_name)
                    self.logger += log

                elif file_extension.lower() == '.json':

                    # the json file can be the GridCal one or the iPA one...
                    data = json.load(open(self.file_name))

                    if isinstance(data, dict):
                        if 'Red' in data.keys():
                            self.circuit = load_iPA(self.file_name)
                        elif sum([x in data.keys() for x in ['version', 'software', 'units', 'devices', 'profiles']]) == 5:
                            # version 2 of the json parser
                            version = int(float(data['version']))
                            if version == 2:
                                self.circuit = parse_json_data_v2(data, self.logger)
                            elif version == 3:
                                self.circuit = parse_json_data_v3(data, self.logger)
                            else:
                                self.logger.append('Recognised as a gridCal compatible Json but the version is not supported')
                        else:
                            self.logger.append('Unknown json format')

                    elif type(data) == list():
                        self.circuit = parse_json(self.file_name)

                    else:
                        self.logger.append('Unknown json format')

<<<<<<< HEAD
            elif file_extension.lower() == '.xml':
                parser = CIMImport()
                self.circuit = parser.load_cim_file(equipment_file=self.cim_eq_file_name,
                                                    topology_file=self.cim_tp_file_name)
                self.logger += parser.logger
=======
                elif file_extension.lower() == '.raw':
                    parser = PSSeParser(self.file_name)
                    self.circuit = parser.circuit
                    self.logger += parser.logger
>>>>>>> 3173f013

                elif file_extension.lower() == '.xml':
                    parser = CIMImport()
                    self.circuit = parser.load_cim_file(self.file_name)
                    self.logger += parser.logger

            else:
                # warn('The file does not exist.')
                self.logger.append(self.file_name + ' does not exist.')

        return self.circuit


class FileSave:

    def __init__(self, circuit: MultiCircuit, file_name, text_func=None, progress_func=None, simulation_drivers=list()):
        """
        File saver
        :param circuit: MultiCircuit
        :param file_name: file name to save to
        :param text_func: Pointer to the text function
        :param progress_func: Pointer to the progress function
        :param simulation_drivers: List of Simulation Drivers
        """
        self.circuit = circuit

        self.file_name = file_name

        self.simulation_drivers = simulation_drivers

        self.text_func = text_func

        self.progress_func = progress_func

    def save(self):
        """
        Save the file in the corresponding format
        :return: logger with information
        """
        if self.file_name.endswith('.xlsx'):
            logger = self.save_excel()

        elif self.file_name.endswith('.gridcal'):
            logger = self.save_zip()

        elif self.file_name.endswith('.sqlite'):
            logger = self.save_sqlite()

        elif self.file_name.endswith('.json'):
            logger = self.save_json()

        elif self.file_name.endswith('.xml'):
            logger = self.save_cim()

        else:
            logger = Logger()
            logger.append('File path extension not understood\n' + self.file_name)

        return logger

    def save_excel(self):
        """
        Save the circuit information in excel format
        :return: logger with information
        """

        logger = save_excel(self.circuit, self.file_name)

        return logger

    def save_zip(self):
        """
        Save the circuit information in zip format
        :return: logger with information
        """

        logger = Logger()

        dfs = create_data_frames(self.circuit)

        save_data_frames_to_zip(dfs,
                                filename_zip=self.file_name,
                                text_func=self.text_func,
                                progress_func=self.progress_func)

        return logger

    def save_sqlite(self):
        """
        Save the circuit information in sqlite
        :return: logger with information
        """

        logger = Logger()

        dfs = create_data_frames(self.circuit)

        save_data_frames_to_sqlite(dfs,
                                   file_path=self.file_name,
                                   text_func=self.text_func,
                                   progress_func=self.progress_func)

        return logger

    def save_json(self):
        """
        Save the circuit information in json format
        :return:logger with information
        """

        logger = save_json_file(self.file_name, self.circuit, self.simulation_drivers)
        return logger

    def save_cim(self):
        """
        Save the circuit information in CIM format
        :return: logger with information
        """

        cim = CIMExport(self.circuit)
        cim.save(file_name=self.file_name)

        return cim.logger


class FileOpenThread(QThread):
    progress_signal = Signal(float)
    progress_text = Signal(str)
    done_signal = Signal()

    def __init__(self, file_name):
        """
        Constructor
        :param file_name: file name were to save
        """
        QThread.__init__(self)

        self.file_name = file_name

        self.cim_tp_file_name = ""
        self.cim_eq_file_name = ""

        self.valid = False

        self.logger = Logger()

        self.circuit = None

        self.__cancel__ = False

    def run(self):
        """
        run the file open procedure
        """
        self.circuit = MultiCircuit()

        path, fname = os.path.split(self.file_name)

        self.progress_text.emit('Loading ' + fname + '...')

        self.logger = Logger()

        file_handler = FileOpen(file_name=self.file_name,
                                cim_tp_file_name=self.cim_tp_file_name,
                                cim_eq_file_name=self.cim_eq_file_name)

        self.circuit = file_handler.open(text_func=self.progress_text.emit,
                                         progress_func=self.progress_signal.emit)

        self.logger += file_handler.logger
        self.valid = True

        # post events
        self.progress_text.emit('Done!')

        self.done_signal.emit()

    def cancel(self):
        self.__cancel__ = True


class FileSaveThread(QThread):
    progress_signal = Signal(float)
    progress_text = Signal(str)
    done_signal = Signal()

    def __init__(self, circuit: MultiCircuit, file_name, simulation_drivers=list()):
        """
        Constructor
        :param circuit: MultiCircuit instance
        :param file_name: name of the file where to save
        :param simulation_drivers: List of Simulation Drivers
        """
        QThread.__init__(self)

        self.circuit = circuit

        self.file_name = file_name

        self.valid = False

        self.simulation_drivers = simulation_drivers

        self.logger = Logger()

        self.error_msg = ''

        self.__cancel__ = False

    def run(self):
        """
        run the file save procedure
        @return:
        """

        path, fname = os.path.split(self.file_name)

        self.progress_text.emit('Flushing ' + fname + ' into ' + fname + '...')

        self.logger = Logger()

        file_handler = FileSave(self.circuit,
                                self.file_name,
                                text_func=self.progress_text.emit,
                                progress_func=self.progress_signal.emit,
                                simulation_drivers=self.simulation_drivers)

        self.logger = file_handler.save()

        self.valid = True

        # post events
        self.progress_text.emit('Done!')

        self.done_signal.emit()

    def cancel(self):
        self.__cancel__ = True<|MERGE_RESOLUTION|>--- conflicted
+++ resolved
@@ -38,14 +38,12 @@
 
 class FileOpen:
 
-    def __init__(self, file_name, cim_tp_file_name='', cim_eq_file_name=''):
+    def __init__(self, file_name):
         """
         File open handler
         :param file_name: name of the file
         """
         self.file_name = file_name
-        self.cim_tp_file_name = cim_tp_file_name
-        self.cim_eq_file_name = cim_eq_file_name
 
         self.circuit = MultiCircuit()
 
@@ -163,18 +161,10 @@
                     else:
                         self.logger.append('Unknown json format')
 
-<<<<<<< HEAD
-            elif file_extension.lower() == '.xml':
-                parser = CIMImport()
-                self.circuit = parser.load_cim_file(equipment_file=self.cim_eq_file_name,
-                                                    topology_file=self.cim_tp_file_name)
-                self.logger += parser.logger
-=======
                 elif file_extension.lower() == '.raw':
                     parser = PSSeParser(self.file_name)
                     self.circuit = parser.circuit
                     self.logger += parser.logger
->>>>>>> 3173f013
 
                 elif file_extension.lower() == '.xml':
                     parser = CIMImport()
@@ -314,9 +304,6 @@
 
         self.file_name = file_name
 
-        self.cim_tp_file_name = ""
-        self.cim_eq_file_name = ""
-
         self.valid = False
 
         self.logger = Logger()
@@ -337,9 +324,7 @@
 
         self.logger = Logger()
 
-        file_handler = FileOpen(file_name=self.file_name,
-                                cim_tp_file_name=self.cim_tp_file_name,
-                                cim_eq_file_name=self.cim_eq_file_name)
+        file_handler = FileOpen(file_name=self.file_name)
 
         self.circuit = file_handler.open(text_func=self.progress_text.emit,
                                          progress_func=self.progress_signal.emit)
