# This file is part of GridCal.
#
# GridCal is free software: you can redistribute it and/or modify
# it under the terms of the GNU General Public License as published by
# the Free Software Foundation, either version 3 of the License, or
# (at your option) any later version.
#
# GridCal is distributed in the hope that it will be useful,
# but WITHOUT ANY WARRANTY; without even the implied warranty of
# MERCHANTABILITY or FITNESS FOR A PARTICULAR PURPOSE.  See the
# GNU General Public License for more details.
#
# You should have received a copy of the GNU General Public License
# along with GridCal.  If not, see <http://www.gnu.org/licenses/>.

import numpy as np
import numba as nb
import pandas as pd
import scipy.sparse as sp
from typing import List

from GridCal.Engine.basic_structures import Logger
from GridCal.Engine.Core.multi_circuit import MultiCircuit
from GridCal.Engine.basic_structures import BranchImpedanceMode
import GridCal.Engine.Core.topology as tp
from GridCal.Engine.Simulations.PowerFlow.jacobian_based_power_flow import Jacobian
from GridCal.Engine.Core.common_functions import compile_types
from GridCal.Engine.Simulations.sparse_solve import get_sparse_type
import GridCal.Engine.Core.Compilers.circuit_to_data as gc_compiler
import GridCal.Engine.Core.admittance_matrices as ycalc
from GridCal.Engine.Devices.enumerations import TransformerControlType, ConverterControlType

sparse_type = get_sparse_type()


@nb.njit()
def compose_generator_voltage_profile(nbus, ntime,
                                      gen_bus_indices, gen_vset, gen_status, gen_is_controlled,
                                      bat_bus_indices, bat_vset, bat_status, bat_is_controlled,
                                      hvdc_bus_f, hvdc_bus_t, hvdc_status, hvdc_vf, hvdc_vt,
                                      iBeqv, iVtma, VfBeqbus, Vtmabus, branch_status, br_vf, br_vt):
    """
    Get the array of voltage set points per bus
    :param nbus: number of buses
    :param ntime: number of time steps
    :param gen_bus_indices: array of bus indices per generator
    :param gen_vset: array of voltage set points (ngen, ntime)
    :param gen_status: array of generator status (ngen, ntime)
    :param gen_is_controlled: array of values indicating if a generator controls the voltage or not (ngen)
    :param bat_bus_indices:  array of bus indices per battery
    :param bat_vset: array of voltage set points (nbat, ntime)
    :param bat_status: array of battery status (nbat, ntime)
    :param bat_is_controlled: array of values indicating if a battery controls the voltage or not (ngen)
    :param hvdc_bus_f:
    :param hvdc_bus_t:
    :param hvdc_status:
    :param hvdc_vf
    :param hvdc_vt
    :param iBeqv: indices of the branches when controlling Vf with Beq
    :param iVtma: indices of the branches when controlling Vt with ma
    :param VfBeqbus: indices of the buses where Vf is controlled by Beq
    :param Vtmabus: indices of the buses where Vt is controlled by ma
    :param branch_status:
    :param br_vf:
    :param br_vt:
    :return: Voltage set points array per bus (nbus, ntime)
    """
    V = np.ones((nbus, ntime), dtype=nb.complex128)
    used = np.zeros((nbus, ntime), dtype=nb.int8)

    # generators
    for i, bus_idx in enumerate(gen_bus_indices):
        if gen_is_controlled[i]:
            for t in range(ntime):
                if used[bus_idx, t] == 0:
                    if gen_status[i, t]:
                        V[bus_idx, t] = complex(gen_vset[i, t], 0)
                        used[bus_idx, t] = 1

    # batteries
    for i, bus_idx in enumerate(bat_bus_indices):
        if bat_is_controlled[i]:
            for t in range(ntime):
                if used[bus_idx, t] == 0:
                    if bat_status[i, t]:
                        V[bus_idx, t] = complex(bat_vset[i, t], 0)
                        used[bus_idx, t] = 1

    # HVDC
    for i in range(hvdc_status.shape[0]):
        from_idx = hvdc_bus_f[i]
        to_idx = hvdc_bus_t[i]
        for t in range(ntime):
            if hvdc_status[i, t] != 0:
                if used[from_idx, t] == 0:
                    V[from_idx, t] = complex(hvdc_vf[i, t], 0)
                    used[from_idx, t] = 1
                if used[to_idx, t] == 0:
                    V[to_idx, t] = complex(hvdc_vt[i, t], 0)
                    used[to_idx, t] = 1

    # branch - from
    for i in iBeqv:  # branches controlling Vf
        from_idx = VfBeqbus[i]
        for t in range(ntime):
            if branch_status[i, t] != 0:
                if used[from_idx, t] == 0:
                    V[from_idx, t] = complex(br_vf[i, t], 0)
                    used[from_idx, t] = 1

    # branch - to
    for i in iVtma:  # branches controlling Vt
        from_idx = Vtmabus[i]
        for t in range(ntime):
            if branch_status[i, t] != 0:
                if used[from_idx, t] == 0:
                    V[from_idx, t] = complex(br_vt[i, t], 0)
                    used[from_idx, t] = 1

    return V


class SnapshotData:

    def __init__(self, nbus, nline, ndcline, ntr, nvsc, nupfc, nhvdc, nload, ngen, nbatt, nshunt, nstagen, sbase, ntime=1):
        """

        :param nbus:
        :param nline:
        :param ndcline:
        :param ntr:
        :param nvsc:
        :param nhvdc:
        :param nload:
        :param ngen:
        :param nbatt:
        :param nshunt:
        :param nstagen:
        :param sbase:
        """

        self.nbus = nbus
        self.nline = nline
        self.ndcline = ndcline
        self.ntr = ntr
        self.nvsc = nvsc
        self.nupfc = nupfc
        self.nhvdc = nhvdc

        self.nload = nload
        self.ngen = ngen
        self.nbatt = nbatt
        self.nshunt = nshunt
        self.nstagen = nstagen
        self.ntime = ntime
        self.nbr = nline + ntr + nvsc + ndcline

        self.Sbase = sbase

        self.any_control = False
        self.iPfsh = list()  # indices of the branches controlling Pf flow with theta sh
        self.iQfma = list()  # indices of the branches controlling Qf with ma
        self.iBeqz = list()  # indices of the branches when forcing the Qf flow to zero (aka "the zero condition")
        self.iBeqv = list()  # indices of the branches when controlling Vf with Beq
        self.iVtma = list()  # indices of the branches when controlling Vt with ma
        self.iQtma = list()  # indices of the branches controlling the Qt flow with ma
        self.iPfdp = list()  # indices of the drop-Vm converters controlling the power flow with theta sh
        self.iPfdp_va = list()  # indices of the drop-Va converters controlling the power flow with theta sh
        self.iVscL = list()  # indices of the converters
        self.VfBeqbus = list()  # indices of the buses where Vf is controlled by Beq
        self.Vtmabus = list()  # indices of the buses where Vt is controlled by ma

        # --------------------------------------------------------------------------------------------------------------
        # Data structures
        # --------------------------------------------------------------------------------------------------------------
        self.bus_data = gc_compiler.BusData(nbus=nbus, ntime=ntime)
        self.branch_data = gc_compiler.BranchData(nbr=self.nbr, nbus=nbus, ntime=ntime)
        self.line_data = gc_compiler.LinesData(nline=nline, nbus=nbus, ntime=ntime)
        self.dc_line_data = gc_compiler.DcLinesData(ndcline=ndcline, nbus=nbus, ntime=ntime)
        self.transformer_data = gc_compiler.TransformerData(ntr=ntr, nbus=nbus, ntime=ntime)
        self.vsc_data = gc_compiler.VscData(nvsc=nvsc, nbus=nbus, ntime=ntime)
        self.upfc_data = gc_compiler.UpfcData(nelm=nupfc, nbus=nbus, ntime=ntime)
        self.hvdc_data = gc_compiler.HvdcData(nhvdc=nhvdc, nbus=nbus, ntime=ntime)

        self.load_data = gc_compiler.LoadData(nload=nload, nbus=nbus, ntime=ntime)
        self.static_generator_data = gc_compiler.StaticGeneratorData(nstagen=nstagen, nbus=nbus, ntime=ntime)
        self.battery_data = gc_compiler.BatteryData(nbatt=nbatt, nbus=nbus, ntime=ntime)
        self.generator_data = gc_compiler.GeneratorData(ngen=ngen, nbus=nbus, ntime=ntime)
        self.shunt_data = gc_compiler.ShuntData(nshunt=nshunt, nbus=nbus, ntime=ntime)

        self.original_bus_idx = np.arange(self.nbus)
        self.original_branch_idx = np.arange(self.nbr)
        self.original_line_idx = np.arange(self.nline)
        self.original_tr_idx = np.arange(self.ntr)
        self.original_dc_line_idx = np.arange(self.ndcline)
        self.original_vsc_idx = np.arange(self.nvsc)
        self.original_upfc_idx = np.arange(self.nupfc)
        self.original_hvdc_idx = np.arange(self.nhvdc)
        self.original_gen_idx = np.arange(self.ngen)
        self.original_bat_idx = np.arange(self.nbatt)
        self.original_load_idx = np.arange(self.nload)
        self.original_stagen_idx = np.arange(self.nstagen)
        self.original_shunt_idx = np.arange(self.nshunt)
        self.original_time_idx = np.arange(self.ntime)

        # --------------------------------------------------------------------------------------------------------------
        # Internal variables filled on demand, to be ready to consume once computed
        # --------------------------------------------------------------------------------------------------------------

        self.Cf_ = None
        self.Ct_ = None
        self.A_ = None

        self.Vbus_ = None
        self.Sbus_ = None
        self.Ibus_ = None
        self.Yshunt_from_devices_ = None

        self.Qmax_bus_ = None
        self.Qmin_bus_ = None
        self.Bmax_bus_ = None
        self.Bmin_bus_ = None

        self.Admittances = None

        # Admittance for HELM / AC linear
        self.Yseries_ = None
        self.Yshunt_ = None

        # Admittances for Fast-Decoupled
        self.B1_ = None
        self.B2_ = None

        # Admittances for Linear
        self.Bbus_ = None
        self.Bf_ = None
        self.Btheta_ = None
        self.Bpqpv_ = None
        self.Bref_ = None

        self.pq_ = None
        self.pv_ = None
        self.vd_ = None
        self.pqpv_ = None
        self.ac_ = None
        self.dc_ = None

        self.available_structures = ['Vbus',
                                     'Sbus',
                                     'Ibus',
                                     'Ybus',
                                     'Yf',
                                     'Yt',
                                     'Bbus',
                                     'Bf',
                                     'Cf',
                                     'Ct',
                                     'Yshunt',
                                     'Yseries',
                                     "B'",
                                     "B''",
                                     'Types',
                                     'Jacobian',
                                     'Qmin',
                                     'Qmax',
                                     'pq',
                                     'pv',
                                     'vd',
                                     'pqpv',
                                     'tap_f',
                                     'tap_t',
                                     'original_bus_idx',
                                     'original_branch_idx',
                                     'original_line_idx',
                                     'original_tr_idx',
                                     'original_gen_idx',
                                     'original_bat_idx',
                                     'iPfsh',
                                     'iQfma',
                                     'iBeqz',
                                     'iBeqv',
                                     'iVtma',
                                     'iQtma',
                                     'iPfdp',
                                     'iVscL',
                                     'VfBeqbus',
                                     'Vtmabus'
                                     ]

    def get_injections(self, normalize=True):
        """
        Compute the power
        :return: return the array of power injections in MW if normalized is false, in p.u. otherwise
        """

        # load
        Sbus = self.load_data.get_injections_per_bus()  # MW (negative already)

        # static generators
        Sbus += self.static_generator_data.get_injections_per_bus()

        # generators
        Sbus += self.generator_data.get_injections_per_bus()

        # battery
        Sbus += self.battery_data.get_injections_per_bus()

        # HVDC forced power is not handled here because of the possible islands

        if normalize:
            Sbus /= self.Sbase

        return Sbus

    def consolidate_information(self):
        """
        Consolidates the information of this object
        :return:
        """

        self.nbus = len(self.bus_data)
        self.nline = len(self.line_data)
        self.ndcline = len(self.dc_line_data)
        self.ntr = len(self.transformer_data)
        self.nvsc = len(self.vsc_data)
        self.nhvdc = len(self.hvdc_data)
        self.nload = len(self.load_data)
        self.ngen = len(self.generator_data)
        self.nbatt = len(self.battery_data)
        self.nshunt = len(self.shunt_data)
        self.nstagen = len(self.static_generator_data)
        self.nupfc = len(self.upfc_data)
        self.nbr = self.nline + self.ntr + self.nvsc + self.ndcline + self.nupfc

        self.original_bus_idx = np.arange(self.nbus)
        self.original_branch_idx = np.arange(self.nbr)
        self.original_line_idx = np.arange(self.nline)
        self.original_tr_idx = np.arange(self.ntr)
        self.original_dc_line_idx = np.arange(self.ndcline)
        self.original_vsc_idx = np.arange(self.nvsc)
        self.original_hvdc_idx = np.arange(self.nhvdc)
        self.original_gen_idx = np.arange(self.ngen)
        self.original_bat_idx = np.arange(self.nbatt)
        self.original_load_idx = np.arange(self.nload)
        self.original_stagen_idx = np.arange(self.nstagen)
        self.original_shunt_idx = np.arange(self.nshunt)

        self.branch_data.C_branch_bus_f = self.branch_data.C_branch_bus_f.tocsc()
        self.branch_data.C_branch_bus_t = self.branch_data.C_branch_bus_t.tocsc()

        self.line_data.C_line_bus = self.line_data.C_line_bus.tocsc()
        self.dc_line_data.C_dc_line_bus = self.dc_line_data.C_dc_line_bus.tocsc()
        self.transformer_data.C_tr_bus = self.transformer_data.C_tr_bus.tocsc()
        self.hvdc_data.C_hvdc_bus_f = self.hvdc_data.C_hvdc_bus_f.tocsc()
        self.hvdc_data.C_hvdc_bus_t = self.hvdc_data.C_hvdc_bus_t.tocsc()
        self.vsc_data.C_vsc_bus = self.vsc_data.C_vsc_bus.tocsc()
        self.upfc_data.C_elm_bus = self.upfc_data.C_elm_bus.tocsc()

        self.load_data.C_bus_load = self.load_data.C_bus_load.tocsr()
        self.battery_data.C_bus_batt = self.battery_data.C_bus_batt.tocsr()
        self.generator_data.C_bus_gen = self.generator_data.C_bus_gen.tocsr()
        self.shunt_data.C_bus_shunt = self.shunt_data.C_bus_shunt.tocsr()
        self.static_generator_data.C_bus_static_generator = self.static_generator_data.C_bus_static_generator.tocsr()

        self.bus_data.bus_installed_power = self.generator_data.get_installed_power_per_bus()
        self.bus_data.bus_installed_power += self.battery_data.get_installed_power_per_bus()

        self.bus_data.Vbus = compose_generator_voltage_profile(nbus=self.nbus,
                                                               ntime=self.ntime,
                                                               gen_bus_indices=self.generator_data.get_bus_indices(),
                                                               gen_vset=self.generator_data.generator_v,
                                                               gen_status=self.generator_data.generator_active,
                                                               gen_is_controlled=self.generator_data.generator_controllable,
                                                               bat_bus_indices=self.battery_data.get_bus_indices(),
                                                               bat_vset=self.battery_data.battery_v,
                                                               bat_status=self.battery_data.battery_active,
                                                               bat_is_controlled=self.battery_data.battery_controllable,
                                                               hvdc_bus_f=self.hvdc_data.get_bus_indices_f(),
                                                               hvdc_bus_t=self.hvdc_data.get_bus_indices_t(),
                                                               hvdc_status=self.hvdc_data.active,
                                                               hvdc_vf=self.hvdc_data.Vset_f,
                                                               hvdc_vt=self.hvdc_data.Vset_t,
                                                               iBeqv=np.array(self.iBeqv, dtype=int),
                                                               iVtma=np.array(self.iVtma, dtype=int),
                                                               VfBeqbus=np.array(self.VfBeqbus, dtype=int),
                                                               Vtmabus=np.array(self.Vtmabus, dtype=int),
                                                               branch_status=self.branch_data.branch_active,
                                                               br_vf=self.branch_data.vf_set,
                                                               br_vt=self.branch_data.vt_set)

        self.determine_control_indices()

    def re_calc_admittance_matrices(self, tap_module, t=0, idx=None):
        """
        Fast admittance recombination
        :param tap_module: transformer taps (if idx is provided, must have the same length as idx,
                           otherwise the length must be the number of branches)
        :param t: time index, 0 by default
        :param idx: Indices of the branches where the tap belongs,
                    if None assumes that the tap sizes is equal to the number of branches
        :return:
        """
        if idx is None:
            Ybus_, Yf_, Yt_ = self.Admittances.modify_taps(self.branch_data.m[:, t], tap_module)
        else:
            Ybus_, Yf_, Yt_ = self.Admittances.modify_taps(self.branch_data.m[np.ix_(idx, t)], tap_module)

        self.Admittances.Ybus = Ybus_
        self.Admittances.Yf = Yf_
        self.Admittances.Yt = Yt_

    def determine_control_indices(self):
        """
        This function fills in the lists of indices to control different magnitudes

        :returns idx_sh, idx_qz, idx_vf, idx_vt, idx_qt, VfBeqbus, Vtmabus

        VSC Control modes:

        in the paper's scheme:
        from -> DC
        to   -> AC

        |   Mode    |   const.1 |   const.2 |   type    |
        -------------------------------------------------
        |   1       |   theta   |   Vac     |   I       |
        |   2       |   Pf      |   Qac     |   I       |
        |   3       |   Pf      |   Vac     |   I       |
        -------------------------------------------------
        |   4       |   Vdc     |   Qac     |   II      |
        |   5       |   Vdc     |   Vac     |   II      |
        -------------------------------------------------
        |   6       | Vdc droop |   Qac     |   III     |
        |   7       | Vdc droop |   Vac     |   III     |
        -------------------------------------------------

        Indices where each control goes:
        mismatch  →  |  ∆Pf	Qf	Q@f Q@t	∆Qt
        variable  →  |  Ɵsh	Beq	m	m	Beq
        Indices   →  |  Ish	Iqz	Ivf	Ivt	Iqt
        ------------------------------------
        VSC 1	     |  -	1	-	1	-   |   AC voltage control (voltage “to”)
        VSC 2	     |  1	1	-	-	1   |   Active and reactive power control
        VSC 3	     |  1	1	-	1	-   |   Active power and AC voltage control
        VSC 4	     |  -	-	1	-	1   |   Dc voltage and Reactive power flow control
        VSC 5	     |  -	-	-	1	1   |   Ac and Dc voltage control
        ------------------------------------
        Transformer 0|	-	-	-	-	-   |   Fixed transformer
        Transformer 1|	1	-	-	-	-   |   Phase shifter → controls power
        Transformer 2|	-	-	1	-	-   |   Control the voltage at the “from” side
        Transformer 3|	-	-	-	1	-   |   Control the voltage at the “to” side
        Transformer 4|	1	-	1	-	-   |   Control the power flow and the voltage at the “from” side
        Transformer 5|	1	-	-	1	-   |   Control the power flow and the voltage at the “to” side
        ------------------------------------

        """

        # indices in the global branch scheme
        self.iPfsh = list()  # indices of the branches controlling Pf flow with theta sh
        self.iQfma = list()  # indices of the branches controlling Qf with ma
        self.iBeqz = list()  # indices of the branches when forcing the Qf flow to zero (aka "the zero condition")
        self.iBeqv = list()  # indices of the branches when controlling Vf with Beq
        self.iVtma = list()  # indices of the branches when controlling Vt with ma
        self.iQtma = list()  # indices of the branches controlling the Qt flow with ma
        self.iPfdp = list()  # indices of the drop converters controlling the power flow with theta sh
        self.iVscL = list()  # indices of the converters
        self.iPfdp_va = list()

        self.any_control = False

        for k, tpe in enumerate(self.branch_data.control_mode):

            if tpe == TransformerControlType.fixed:
                pass

            elif tpe == TransformerControlType.Pt:
                self.iPfsh.append(k)
                self.any_control = True

            elif tpe == TransformerControlType.Qt:
                self.iQtma.append(k)
                self.any_control = True

            elif tpe == TransformerControlType.PtQt:
                self.iPfsh.append(k)
                self.iQtma.append(k)
                self.any_control = True

            elif tpe == TransformerControlType.Vt:
                self.iVtma.append(k)
                self.any_control = True

            elif tpe == TransformerControlType.PtVt:
                self.iPfsh.append(k)
                self.iVtma.append(k)
                self.any_control = True

            # VSC ------------------------------------------------------------------------------------------------------
            elif tpe == ConverterControlType.type_0_free:  # 1a:Free
                self.iBeqz.append(k)

                self.iVscL.append(k)
                self.any_control = True

            elif tpe == ConverterControlType.type_I_1:  # 1:Vac
                self.iVtma.append(k)
                self.iBeqz.append(k)

                self.iVscL.append(k)
                self.any_control = True

            elif tpe == ConverterControlType.type_I_2:  # 2:Pdc+Qac

                self.iPfsh.append(k)
                self.iQtma.append(k)
                self.iBeqz.append(k)

                self.iVscL.append(k)
                self.any_control = True

            elif tpe == ConverterControlType.type_I_3:  # 3:Pdc+Vac
                self.iPfsh.append(k)
                self.iVtma.append(k)
                self.iBeqz.append(k)

                self.iVscL.append(k)
                self.any_control = True

            elif tpe == ConverterControlType.type_II_4:  # 4:Vdc+Qac
                self.iBeqv.append(k)
                self.iQtma.append(k)

                self.iVscL.append(k)
                self.any_control = True

            elif tpe == ConverterControlType.type_II_5:  # 5:Vdc+Vac
                self.iBeqv.append(k)
                self.iVtma.append(k)

                self.iVscL.append(k)
                self.any_control = True

            elif tpe == ConverterControlType.type_III_6:  # 6:Droop+Qac
                self.iPfdp.append(k)
                self.iQtma.append(k)

                self.iVscL.append(k)
                self.any_control = True

            elif tpe == ConverterControlType.type_III_7:  # 4a:Droop-slack
                self.iPfdp.append(k)
                self.iVtma.append(k)

                self.iVscL.append(k)
                self.any_control = True

            elif tpe == ConverterControlType.type_IV_I:  # 8:Vdc
                self.iBeqv.append(k)
                self.iVscL.append(k)

                self.any_control = True

            elif tpe == ConverterControlType.type_IV_II:  # 9:Pdc
                self.iPfsh.append(k)
                self.iBeqz.append(k)

                self.any_control = True

            elif tpe == 0:
                pass  # required for the no-control case

            else:
                raise Exception('Unknown control type:' + str(tpe))

        # VfBeqbus_sh = list()
        # for k, is_controlled in enumerate(self.shunt_data.get_controlled_per_bus()):
        #     if is_controlled:
        #         VfBeqbus_sh.append(k)
        #         self.any_control = True

        # FUBM- Saves the "from" bus identifier for Vf controlled by Beq
        #  (Converters type II for Vdc control)
        self.VfBeqbus = self.F[self.iBeqv]

        # FUBM- Saves the "to"   bus identifier for Vt controlled by ma
        #  (Converters and Transformers)
        self.Vtmabus = self.T[self.iVtma]

        self.iPfsh = np.array(self.iPfsh, dtype=np.int)
        self.iQfma = np.array(self.iQfma, dtype=np.int)
        self.iBeqz = np.array(self.iBeqz, dtype=np.int)
        self.iBeqv = np.array(self.iBeqv, dtype=np.int)
        self.iVtma = np.array(self.iVtma, dtype=np.int)
        self.iQtma = np.array(self.iQtma, dtype=np.int)
        self.iPfdp = np.array(self.iPfdp, dtype=np.int)
        self.iPfdp_va = np.array(self.iPfdp_va, dtype=np.int)
        self.iVscL = np.array(self.iVscL, dtype=np.int)

    @property
    def line_idx(self):
        return slice(0, self.nline, 1)

    @property
    def transformer_idx(self):
        return slice(self.nline, self.nline + self.ntr, 1)

    @property
    def vsc_idx(self):
        return slice(self.nline + self.ntr, self.nline + self.ntr + self.nvsc, 1)

    @property
    def dc_line_idx(self):
        return slice(self.nline + self.ntr + self.nvsc, self.nline + self.ntr + self.nvsc + self.ndcline, 1)

    @property
    def Vbus(self):

        if self.Vbus_ is None:
            self.Vbus_ = self.bus_data.Vbus

        return self.Vbus_[:, 0]

    @property
    def Sbus(self):
        """
        Returns the power injections in per-unit
        :return: array of power injections (p.u.)
        """

        if self.Sbus_ is None:
            self.Sbus_ = self.get_injections(normalize=True)

        return self.Sbus_[:, 0]

    @property
    def Ibus(self):

        if self.Ibus_ is None:
            self.Ibus_ = np.zeros(len(self.bus_data), dtype=complex)

        return self.Ibus_

    @property
    def Rates(self):
        return self.branch_data.branch_rates[:, 0]

    @property
    def ContingencyRates(self):
        return self.branch_data.branch_contingency_rates[:, 0]

    @property
    def Qmax_bus(self):

        if self.Qmax_bus_ is None:
            self.Qmax_bus_, self.Qmin_bus_ = self.compute_reactive_power_limits()

        return self.Qmax_bus_

    @property
    def Qmin_bus(self):

        if self.Qmin_bus_ is None:
            self.Qmax_bus_, self.Qmin_bus_ = self.compute_reactive_power_limits()

        return self.Qmin_bus_

    @property
    def Bmax_bus(self):

        if self.Bmax_bus_ is None:
            self.Bmax_bus_, self.Bmin_bus_ = self.compute_susceptance_limits()

        return self.Bmax_bus_

    @property
    def Bmin_bus(self):

        if self.Bmin_bus_ is None:
            self.Bmax_bus_, self.Bmin_bus_ = self.compute_susceptance_limits()

        return self.Bmin_bus_

    @property
    def Yshunt_from_devices(self):

        # compute on demand and store
        if self.Yshunt_from_devices_ is None:
            self.Yshunt_from_devices_ = self.shunt_data.get_injections_per_bus() / self.Sbase

        return self.Yshunt_from_devices_

    @property
    def bus_types(self):
        return self.bus_data.bus_types

    @property
    def bus_installed_power(self):
        return self.bus_data.bus_installed_power

    @property
    def bus_names(self):
        return self.bus_data.bus_names

    @property
    def branch_names(self):
        return self.branch_data.branch_names

    @property
    def load_names(self):
        return self.load_data.load_names

    @property
    def generator_names(self):
        return self.generator_data.generator_names

    @property
    def battery_names(self):
        return self.battery_data.battery_names

    @property
    def tr_names(self):
        return self.transformer_data.tr_names

    @property
    def hvdc_names(self):
        return self.hvdc_data.names

    @property
    def tr_tap_position(self):
        return self.transformer_data.tr_tap_position

    @property
    def tr_tap_mod(self):
        return self.transformer_data.tr_tap_mod

    @property
    def tr_bus_to_regulated_idx(self):
        return self.transformer_data.tr_bus_to_regulated_idx

    @property
    def tr_max_tap(self):
        return self.transformer_data.tr_max_tap

    @property
    def tr_min_tap(self):
        return self.transformer_data.tr_min_tap

    @property
    def tr_tap_inc_reg_up(self):
        return self.transformer_data.tr_tap_inc_reg_up

    @property
    def tr_tap_inc_reg_down(self):
        return self.transformer_data.tr_tap_inc_reg_down

    @property
    def tr_vset(self):
        return self.transformer_data.tr_vset

    @property
    def F(self):
        return self.branch_data.F

    @property
    def T(self):
        return self.branch_data.T

    @property
    def branch_rates(self):
        return self.branch_data.branch_rates[:, 0]


    @property
    def ac_indices(self):
        """
        Array of indices of the AC branches
        :return: array of indices
        """
        if self.ac_ is None:
            self.ac_ = self.branch_data.get_ac_indices()

        return self.ac_

    @property
    def dc_indices(self):
        """
        Array of indices of the DC branches
        :return: array of indices
        """
        if self.dc_ is None:
            self.dc_ = self.branch_data.get_dc_indices()

        return self.dc_

    @property
    def Cf(self):
        """
        Connectivity matrix of the "from" nodes
        :return: CSC matrix
        """
        # compute on demand and store
        if self.Cf_ is None:
            self.Cf_, self.Ct_ = ycalc.compute_connectivity(branch_active=self.branch_data.branch_active[:, 0],
                                                            Cf_=self.branch_data.C_branch_bus_f,
                                                            Ct_=self.branch_data.C_branch_bus_t)

        if not isinstance(self.Cf_, sp.csc_matrix):
            self.Cf_ = self.Cf_.tocsc()

        return self.Cf_

    @property
    def Ct(self):
        """
        Connectivity matrix of the "to" nodes
        :return: CSC matrix
        """
        # compute on demand and store
        if self.Ct_ is None:
            self.Cf_, self.Ct_ = ycalc.compute_connectivity(branch_active=self.branch_data.branch_active[:, 0],
                                                            Cf_=self.branch_data.C_branch_bus_f,
                                                            Ct_=self.branch_data.C_branch_bus_t)

        if not isinstance(self.Ct_, sp.csc_matrix):
            self.Ct_ = self.Ct_.tocsc()

        return self.Ct_

    @property
    def A(self):
        """
        Connectivity matrix
        :return: CSC matrix
        """

        if self.A_ is None:
            self.A_ = (self.Cf - self.Ct).tocsc()

        return self.A_

    @property
    def Ybus(self):
        """
        Admittance matrix
        :return: CSC matrix
        """

        # compute admittances on demand
        if self.Admittances is None:

            self.Admittances = ycalc.compute_admittances(R=self.branch_data.R,
                                                         X=self.branch_data.X,
                                                         G=self.branch_data.G,
                                                         B=self.branch_data.B,
                                                         k=self.branch_data.k,
                                                         m=self.branch_data.m[:, 0],
                                                         mf=self.branch_data.tap_f,
                                                         mt=self.branch_data.tap_t,
                                                         theta=self.branch_data.theta[:, 0],
                                                         Beq=self.branch_data.Beq[:, 0],
                                                         Cf=self.Cf,
                                                         Ct=self.Ct,
                                                         G0=self.branch_data.G0[:, 0],
                                                         If=np.zeros(len(self.branch_data)),
                                                         a=self.branch_data.a,
                                                         b=self.branch_data.b,
                                                         c=self.branch_data.c,
                                                         Yshunt_bus=self.Yshunt_from_devices[:, 0])
        return self.Admittances.Ybus

    @property
    def Yf(self):
        """
        Admittance matrix of the "from" nodes with the branches
        :return: CSC matrix
        """
        if self.Admittances is None:
            x = self.Ybus  # call the constructor of Yf

        return self.Admittances.Yf

    @property
    def Yt(self):
        """
        Admittance matrix of the "to" nodes with the branches
        :return: CSC matrix
        """
        if self.Admittances is None:
            x = self.Ybus  # call the constructor of Yt

        return self.Admittances.Yt

    @property
    def Yseries(self):
        """
        Admittance matrix of the series elements of the pi model of the branches
        :return: CSC matrix
        """
        # compute admittances on demand
        if self.Yseries_ is None:

            self.Yseries_, self.Yshunt_ = ycalc.compute_split_admittances(R=self.branch_data.R,
                                                                          X=self.branch_data.X,
                                                                          G=self.branch_data.G,
                                                                          B=self.branch_data.B,
                                                                          k=self.branch_data.k,
                                                                          m=self.branch_data.m[:, 0],
                                                                          mf=self.branch_data.tap_f,
                                                                          mt=self.branch_data.tap_t,
                                                                          theta=self.branch_data.theta[:, 0],
                                                                          Beq=self.branch_data.Beq[:, 0],
                                                                          Cf=self.Cf,
                                                                          Ct=self.Ct,
                                                                          G0=self.branch_data.G0[:, 0],
                                                                          If=np.zeros(len(self.branch_data)),
                                                                          a=self.branch_data.a,
                                                                          b=self.branch_data.b,
                                                                          c=self.branch_data.c,
                                                                          Yshunt_bus=self.Yshunt_from_devices[:, 0])
        return self.Yseries_

    @property
    def Yshunt(self):
        """
        Array of shunt admittances of the pi model of the branches (used in HELM mostly)
        :return: Array of complex values
        """
        if self.Yshunt_ is None:
            x = self.Yseries  # call the constructor of Yshunt

        return self.Yshunt_

    # @property
    # def YshuntHelm(self):
    #     return self.Yshunt_from_devices[:, 0]

    @property
    def B1(self):
        """
        B' matrix of the fast decoupled method
        :return:
        """
        if self.B1_ is None:

            self.B1_, self.B2_ = ycalc.compute_fast_decoupled_admittances(X=self.branch_data.X,
                                                                          B=self.branch_data.B,
                                                                          m=self.branch_data.m[:, 0],
                                                                          mf=self.branch_data.vf_set[:, 0],
                                                                          mt=self.branch_data.vt_set[:, 0],
                                                                          Cf=self.Cf,
                                                                          Ct=self.Ct)
        return self.B1_

    @property
    def B2(self):
        """
        B'' matrix of the fast decoupled method
        :return:
        """
        if self.B2_ is None:
            x = self.B1  # call the constructor of B2

        return self.B2_

    @property
    def Bbus(self):
        """
        Susceptance matrix for the linear methods
        :return:
        """
        if self.Bbus_ is None:
            self.Bbus_, self.Bf_, self.Btheta_ = ycalc.compute_linear_admittances(nbr=self.nbr,
                                                                                  X=self.branch_data.X,
                                                                                  R=self.branch_data.R,
                                                                                  m=self.branch_data.m[:, 0],
                                                                                  active=self.branch_data.branch_active[:, 0],
                                                                                  Cf=self.Cf,
                                                                                  Ct=self.Ct,
                                                                                  ac=self.ac_indices,
                                                                                  dc=self.dc_indices)
            self.Bpqpv_ = self.Bbus_[np.ix_(self.pqpv, self.pqpv)]
            self.Bref_ = self.Bbus_[np.ix_(self.pqpv, self.vd)]

        return self.Bbus_

    @property
    def Bf(self):
        """
        Susceptance matrix of the "from" nodes to the branches
        :return:
        """
        if self.Bf_ is None:
            x = self.Bbus  # call the constructor of Bf

        return self.Bf_

    @property
    def Btheta(self):

        if self.Bf_ is None:
            x = self.Bbus  # call the constructor of Bf

        return self.Btheta_

    @property
    def Bpqpv(self):

        if self.Bpqpv_ is None:
            x = self.Bbus  # call the constructor of Bpqpv

        return self.Bpqpv_

    @property
    def Bref(self):

        if self.Bref_ is None:
            x = self.Bbus  # call the constructor of Bref

        return self.Bref_

    @property
    def vd(self):

        if self.vd_ is None:
            self.vd_, self.pq_, self.pv_, self.pqpv_ = compile_types(Sbus=self.Sbus,
                                                                     types=self.bus_data.bus_types)

        return self.vd_

    @property
    def pq(self):

        if self.pq_ is None:
            x = self.vd  # call the constructor

        return self.pq_

    @property
    def pv(self):

        if self.pv_ is None:
            x = self.vd  # call the constructor

        return self.pv_

    @property
    def pqpv(self):

        if self.pqpv_ is None:
            x = self.vd  # call the constructor

        return self.pqpv_

    def compute_reactive_power_limits(self):
        """
        compute the reactive power limits in place
        :return: Qmax_bus, Qmin_bus in per unit
        """
        # generators
        Qmax_bus = self.generator_data.get_qmax_per_bus()
        Qmin_bus = self.generator_data.get_qmin_per_bus()

        if self.nbatt > 0:
            # batteries
            Qmax_bus += self.battery_data.get_qmax_per_bus()
            Qmin_bus += self.battery_data.get_qmin_per_bus()

        if self.nshunt > 0:
            # shunts
            Qmax_bus += self.shunt_data.get_b_max_per_bus()
            Qmin_bus += self.shunt_data.get_b_min_per_bus()

        if self.nhvdc > 0:
            # hvdc from
            Qmax_bus += self.hvdc_data.get_qmax_from_per_bus()
            Qmin_bus += self.hvdc_data.get_qmin_from_per_bus()

            # hvdc to
            Qmax_bus += self.hvdc_data.get_qmax_to_per_bus()
            Qmin_bus += self.hvdc_data.get_qmin_to_per_bus()

        # fix zero values
        Qmax_bus[Qmax_bus == 0] = 1e20
        Qmin_bus[Qmin_bus == 0] = -1e20

        return Qmax_bus / self.Sbase, Qmin_bus / self.Sbase

    def compute_susceptance_limits(self):

        Bmin = self.shunt_data.get_b_min_per_bus() / self.Sbase
        Bmax = self.shunt_data.get_b_max_per_bus() / self.Sbase

        return Bmax, Bmin

    def get_structure(self, structure_type) -> pd.DataFrame:
        """
        Get a DataFrame with the input.

        Arguments:

            **structure_type** (str): 'Vbus', 'Sbus', 'Ibus', 'Ybus', 'Yshunt', 'Yseries' or 'Types'

        Returns:

            pandas DataFrame

        """

        if structure_type == 'Vbus':

            df = pd.DataFrame(data=self.Vbus, columns=['Voltage (p.u.)'], index=self.bus_data.bus_names)

        elif structure_type == 'Sbus':
            df = pd.DataFrame(data=self.Sbus, columns=['Power (p.u.)'], index=self.bus_data.bus_names)

        elif structure_type == 'Ibus':
            df = pd.DataFrame(data=self.Ibus, columns=['Current (p.u.)'], index=self.bus_data.bus_names)

        elif structure_type == 'tap_f':
            df = pd.DataFrame(data=self.branch_data.tap_f,
                              columns=['Virtual tap from (p.u.)'],
                              index=self.branch_data.branch_names)

        elif structure_type == 'tap_t':
            df = pd.DataFrame(data=self.branch_data.tap_t,
                              columns=['Virtual tap to (p.u.)'],
                              index=self.branch_data.branch_names)

        elif structure_type == 'Ybus':
            df = pd.DataFrame(data=self.Ybus.toarray(),
                              columns=self.bus_data.bus_names,
                              index=self.bus_data.bus_names)

        elif structure_type == 'Yf':
            df = pd.DataFrame(data=self.Yf.toarray(),
                              columns=self.bus_data.bus_names,
                              index=self.branch_data.branch_names)

        elif structure_type == 'Yt':
            df = pd.DataFrame(data=self.Yt.toarray(),
                              columns=self.bus_data.bus_names,
                              index=self.branch_data.branch_names)

        elif structure_type == 'Bbus':
            df = pd.DataFrame(data=self.Bbus.toarray(),
                              columns=self.bus_data.bus_names,
                              index=self.bus_data.bus_names)

        elif structure_type == 'Bf':
            df = pd.DataFrame(data=self.Bf.toarray(),
                              columns=self.bus_data.bus_names,
                              index=self.branch_data.branch_names)

        elif structure_type == 'Cf':
            df = pd.DataFrame(data=self.Cf.toarray(),
                              columns=self.bus_data.bus_names,
                              index=self.branch_data.branch_names)

        elif structure_type == 'Ct':
            df = pd.DataFrame(data=self.Ct.toarray(),
                              columns=self.bus_data.bus_names,
                              index=self.branch_data.branch_names)

        elif structure_type == 'Yshunt':
            df = pd.DataFrame(data=self.Yshunt, columns=['Shunt admittance (p.u.)'], index=self.bus_data.bus_names)

        elif structure_type == 'Yseries':
            df = pd.DataFrame(data=self.Yseries.toarray(),
                              columns=self.bus_data.bus_names,
                              index=self.bus_data.bus_names)

        elif structure_type == "B'":
            df = pd.DataFrame(data=self.B1.toarray(), columns=self.bus_data.bus_names, index=self.bus_data.bus_names)

        elif structure_type == "B''":
            df = pd.DataFrame(data=self.B2.toarray(), columns=self.bus_data.bus_names, index=self.bus_data.bus_names)

        elif structure_type == 'Types':
            df = pd.DataFrame(data=self.bus_types, columns=['Bus types'], index=self.bus_data.bus_names)

        elif structure_type == 'Qmin':
            df = pd.DataFrame(data=self.Qmin_bus, columns=['Qmin'], index=self.bus_data.bus_names)

        elif structure_type == 'Qmax':
            df = pd.DataFrame(data=self.Qmax_bus, columns=['Qmax'], index=self.bus_data.bus_names)

        elif structure_type == 'pq':
            df = pd.DataFrame(data=self.pq, columns=['pq'], index=self.bus_data.bus_names[self.pq])

        elif structure_type == 'pv':
            df = pd.DataFrame(data=self.pv, columns=['pv'], index=self.bus_data.bus_names[self.pv])

        elif structure_type == 'vd':
            df = pd.DataFrame(data=self.vd, columns=['vd'], index=self.bus_data.bus_names[self.vd])

        elif structure_type == 'pqpv':
            df = pd.DataFrame(data=self.pqpv, columns=['pqpv'], index=self.bus_data.bus_names[self.pqpv])

        elif structure_type == 'original_bus_idx':
            df = pd.DataFrame(data=self.original_bus_idx, columns=['original_bus_idx'], index=self.bus_data.bus_names)

        elif structure_type == 'original_branch_idx':
            df = pd.DataFrame(data=self.original_branch_idx,
                              columns=['original_branch_idx'],
                              index=self.branch_data.branch_names)

        elif structure_type == 'original_line_idx':
            df = pd.DataFrame(data=self.original_line_idx,
                              columns=['original_line_idx'],
                              index=self.line_data.line_names)

        elif structure_type == 'original_tr_idx':
            df = pd.DataFrame(data=self.original_tr_idx,
                              columns=['original_tr_idx'],
                              index=self.transformer_data.tr_names)

        elif structure_type == 'original_gen_idx':
            df = pd.DataFrame(data=self.original_gen_idx,
                              columns=['original_gen_idx'],
                              index=self.generator_data.generator_names)

        elif structure_type == 'original_bat_idx':
            df = pd.DataFrame(data=self.original_bat_idx,
                              columns=['original_bat_idx'],
                              index=self.battery_data.battery_names)

        elif structure_type == 'Jacobian':

            pvpq = np.r_[self.pv, self.pq]
            J = Jacobian(self.Ybus, self.Vbus, self.Ibus, self.pq, pvpq)

            """
            J11 = dS_dVa[array([pvpq]).T, pvpq].real
            J12 = dS_dVm[array([pvpq]).T, pq].real
            J21 = dS_dVa[array([pq]).T, pvpq].imag
            J22 = dS_dVm[array([pq]).T, pq].imag
            """
            npq = len(self.pq)
            npv = len(self.pv)
            npqpv = npq + npv
            cols = ['dS/dVa'] * npqpv + ['dS/dVm'] * npq
            rows = cols
            df = pd.DataFrame(data=J.toarray(), columns=cols, index=rows)

        elif structure_type == 'iPfsh':
            df = pd.DataFrame(data=self.iPfsh, columns=['iPfsh'], index=self.branch_data.branch_names[self.iPfsh])

        elif structure_type == 'iQfma':
            df = pd.DataFrame(data=self.iQfma, columns=['iQfma'], index=self.branch_data.branch_names[self.iQfma])

        elif structure_type == 'iBeqz':
            df = pd.DataFrame(data=self.iBeqz, columns=['iBeqz'], index=self.branch_data.branch_names[self.iBeqz])

        elif structure_type == 'iBeqv':
            df = pd.DataFrame(data=self.iBeqv, columns=['iBeqv'], index=self.branch_data.branch_names[self.iBeqv])

        elif structure_type == 'iVtma':
            df = pd.DataFrame(data=self.iVtma, columns=['iVtma'], index=self.branch_data.branch_names[self.iVtma])

        elif structure_type == 'iQtma':
            df = pd.DataFrame(data=self.iQtma, columns=['iQtma'], index=self.branch_data.branch_names[self.iQtma])

        elif structure_type == 'iPfdp':
            df = pd.DataFrame(data=self.iPfdp, columns=['iPfdp'], index=self.branch_data.branch_names[self.iPfdp])

        elif structure_type == 'iVscL':
            df = pd.DataFrame(data=self.iVscL, columns=['iVscL'], index=self.branch_data.branch_names[self.iVscL])

        elif structure_type == 'VfBeqbus':
            df = pd.DataFrame(data=self.VfBeqbus, columns=['VfBeqbus'], index=self.bus_data.bus_names[self.VfBeqbus])

        elif structure_type == 'Vtmabus':
            df = pd.DataFrame(data=self.Vtmabus, columns=['Vtmabus'], index=self.bus_data.bus_names[self.Vtmabus])
        else:

            raise Exception('PF input: structure type not found' +  str(structure_type))

        return df

    def get_island(self, bus_idx, time_idx=None) -> "SnapshotData":
        """
        Get the island corresponding to the given buses
        :param bus_idx: array of bus indices
        :param time_idx: array of time indices (or None for all time indices)
        :return: SnapshotData
        """

        # if the island is the same as the original bus indices, no slicing is needed
        if len(bus_idx) == len(self.original_bus_idx):
            if np.all(bus_idx == self.original_bus_idx):
                return self

        # find the indices of the devices of the island
        line_idx = self.line_data.get_island(bus_idx)
        dc_line_idx = self.dc_line_data.get_island(bus_idx)
        tr_idx = self.transformer_data.get_island(bus_idx)
        vsc_idx = self.vsc_data.get_island(bus_idx)
        upfc_idx = self.upfc_data.get_island(bus_idx)
        hvdc_idx = self.hvdc_data.get_island(bus_idx)
        br_idx = self.branch_data.get_island(bus_idx)

        load_idx = self.load_data.get_island(bus_idx)
        stagen_idx = self.static_generator_data.get_island(bus_idx)
        gen_idx = self.generator_data.get_island(bus_idx)
        batt_idx = self.battery_data.get_island(bus_idx)
        shunt_idx = self.shunt_data.get_island(bus_idx)

        nc = SnapshotData(nbus=len(bus_idx),
                          nline=len(line_idx),
                          ndcline=len(dc_line_idx),
                          ntr=len(tr_idx),
                          nvsc=len(vsc_idx),
                          nupfc=len(upfc_idx),
                          nhvdc=len(hvdc_idx),
                          nload=len(load_idx),
                          ngen=len(gen_idx),
                          nbatt=len(batt_idx),
                          nshunt=len(shunt_idx),
                          nstagen=len(stagen_idx),
                          sbase=self.Sbase)

        # set the original indices
        nc.original_bus_idx = bus_idx
        nc.original_branch_idx = br_idx
        nc.original_line_idx = line_idx
        nc.original_tr_idx = tr_idx
        nc.original_dc_line_idx = dc_line_idx
        nc.original_vsc_idx = vsc_idx
        nc.original_upfc_idx = upfc_idx
        nc.original_hvdc_idx = hvdc_idx
        nc.original_gen_idx = gen_idx
        nc.original_bat_idx = batt_idx
        nc.original_load_idx = load_idx
        nc.original_stagen_idx = stagen_idx
        nc.original_shunt_idx = shunt_idx

        # slice data
        nc.bus_data = self.bus_data.slice(bus_idx, time_idx)
        nc.branch_data = self.branch_data.slice(br_idx, bus_idx, time_idx)
        nc.line_data = self.line_data.slice(line_idx, bus_idx, time_idx)
        nc.transformer_data = self.transformer_data.slice(tr_idx, bus_idx, time_idx)
        nc.hvdc_data = self.hvdc_data.slice(hvdc_idx, bus_idx, time_idx)
        nc.vsc_data = self.vsc_data.slice(vsc_idx, bus_idx, time_idx)
        nc.dc_line_data = self.dc_line_data.slice(dc_line_idx, bus_idx, time_idx)
        nc.load_data = self.load_data.slice(load_idx, bus_idx, time_idx)
        nc.static_generator_data = self.static_generator_data.slice(stagen_idx, bus_idx, time_idx)
        nc.battery_data = self.battery_data.slice(batt_idx, bus_idx, time_idx)
        nc.generator_data = self.generator_data.slice(gen_idx, bus_idx, time_idx)
        nc.shunt_data = self.shunt_data.slice(shunt_idx, bus_idx, time_idx)

        return nc

    def split_into_islands(self, ignore_single_node_islands=False) -> List["SnapshotData"]:
        """
        Split circuit into islands
        :param numeric_circuit: NumericCircuit instance
        :param ignore_single_node_islands: ignore islands composed of only one bus
        :return: List[NumericCircuit]
        """

        # compute the adjacency matrix
        A = tp.get_adjacency_matrix(C_branch_bus_f=self.Cf,
                                    C_branch_bus_t=self.Ct,
                                    branch_active=self.branch_data.branch_active[:, 0],
                                    bus_active=self.bus_data.bus_active[:, 0])

        # find the matching islands
        idx_islands = tp.find_islands(A, active=self.bus_data.bus_active[:, 0])

<<<<<<< HEAD
        # if len(idx_islands) == 1:
        #     # numeric_circuit.compute_all()  # compute the internal magnitudes
        #     return [self]
        #
        # else:

        circuit_islands = list()  # type: List[SnapshotData]

        for bus_idx in idx_islands:

            if ignore_single_node_islands:

=======
        circuit_islands = list()  # type: List[SnapshotData]

        for bus_idx in idx_islands:

            if ignore_single_node_islands:

>>>>>>> 61b56715
                if len(bus_idx) > 1:
                    island = self.get_island(bus_idx)
                    # island.compute_all()  # compute the internal magnitudes
                    circuit_islands.append(island)

            else:
                island = self.get_island(bus_idx)
                # island.compute_all()  # compute the internal magnitudes
                circuit_islands.append(island)

        return circuit_islands


def compile_snapshot_circuit(circuit: MultiCircuit, apply_temperature=False,
                             branch_tolerance_mode=BranchImpedanceMode.Specified,
                             opf_results=None) -> SnapshotData:
    """

    :param circuit:
    :param apply_temperature:
    :param branch_tolerance_mode:
    :param opf_results:
    :return:
    """

    logger = Logger()

    # declare the numerical circuit
    nc = SnapshotData(nbus=0,
                      nline=0,
                      ndcline=0,
                      ntr=0,
                      nvsc=0,
                      nupfc=0,
                      nhvdc=0,
                      nload=0,
                      ngen=0,
                      nbatt=0,
                      nshunt=0,
                      nstagen=0,
                      sbase=circuit.Sbase)

    bus_dict = {bus: i for i, bus in enumerate(circuit.buses)}

    nc.bus_data = gc_compiler.get_bus_data(circuit=circuit)

    nc.load_data = gc_compiler.get_load_data(circuit=circuit,
                                             bus_dict=bus_dict,
                                             opf_results=opf_results)

    nc.static_generator_data = gc_compiler.get_static_generator_data(circuit=circuit,
                                                                     bus_dict=bus_dict)

    nc.generator_data = gc_compiler.get_generator_data(circuit=circuit,
                                                       bus_dict=bus_dict,
                                                       Vbus=nc.bus_data.Vbus,
                                                       logger=logger,
                                                       opf_results=opf_results)

    nc.battery_data = gc_compiler.get_battery_data(circuit=circuit,
                                                   bus_dict=bus_dict,
                                                   Vbus=nc.bus_data.Vbus,
                                                   logger=logger,
                                                   opf_results=opf_results)

    nc.shunt_data = gc_compiler.get_shunt_data(circuit=circuit,
                                               bus_dict=bus_dict,
                                               Vbus=nc.bus_data.Vbus,
                                               logger=logger)

    nc.line_data = gc_compiler.get_line_data(circuit=circuit,
                                             bus_dict=bus_dict,
                                             apply_temperature=apply_temperature,
                                             branch_tolerance_mode=branch_tolerance_mode)

    nc.transformer_data = gc_compiler.get_transformer_data(circuit=circuit,
                                                           bus_dict=bus_dict)

    nc.vsc_data = gc_compiler.get_vsc_data(circuit=circuit,
                                           bus_dict=bus_dict)

    nc.upfc_data = gc_compiler.get_upfc_data(circuit=circuit,
                                             bus_dict=bus_dict)

    nc.dc_line_data = gc_compiler.get_dc_line_data(circuit=circuit,
                                                   bus_dict=bus_dict,
                                                   apply_temperature=apply_temperature,
                                                   branch_tolerance_mode=branch_tolerance_mode)

    nc.upfc_data = gc_compiler.get_upfc_data(circuit=circuit,
                                             bus_dict=bus_dict)

    nc.branch_data = gc_compiler.get_branch_data(circuit=circuit,
                                                 bus_dict=bus_dict,
                                                 Vbus=nc.bus_data.Vbus,
                                                 apply_temperature=apply_temperature,
                                                 branch_tolerance_mode=branch_tolerance_mode,
                                                 opf_results=opf_results)

    nc.hvdc_data = gc_compiler.get_hvdc_data(circuit=circuit,
                                             bus_dict=bus_dict,
                                             bus_types=nc.bus_data.bus_types,
                                             opf_results=opf_results)

    nc.consolidate_information()

    return nc<|MERGE_RESOLUTION|>--- conflicted
+++ resolved
@@ -1367,27 +1367,12 @@
         # find the matching islands
         idx_islands = tp.find_islands(A, active=self.bus_data.bus_active[:, 0])
 
-<<<<<<< HEAD
-        # if len(idx_islands) == 1:
-        #     # numeric_circuit.compute_all()  # compute the internal magnitudes
-        #     return [self]
-        #
-        # else:
-
         circuit_islands = list()  # type: List[SnapshotData]
 
         for bus_idx in idx_islands:
 
             if ignore_single_node_islands:
 
-=======
-        circuit_islands = list()  # type: List[SnapshotData]
-
-        for bus_idx in idx_islands:
-
-            if ignore_single_node_islands:
-
->>>>>>> 61b56715
                 if len(bus_idx) > 1:
                     island = self.get_island(bus_idx)
                     # island.compute_all()  # compute the internal magnitudes
