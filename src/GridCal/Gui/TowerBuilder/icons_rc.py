--- conflicted
+++ resolved
@@ -6,415 +6,826 @@
 from PySide2 import QtCore
 
 qt_resource_data = b"\
-\x00\x00\x04\xeb\
+\x00\x00\x04\xf2\
 \x00\
-\x00\x1fzx\x9c\xedYKo\xdbF\x10\xbe\xfbW\xb0\
-\xcc%A\xcb\xe5\xbe\xb8\x0fVr\x806\x08\x90k\x9b\
-\xa2g\x9a\x5cYL(\xae@\xd2\x96\x9d_\x9fY\x8a\
-OE\x06d\xf9\xe0\x04\x10\x0d\x1fv\x1e\xbb3\xdf7\
-;#J\x8b\xf7\x0f\x9b\xc2\xbb7U\x9d\xdbr\xe9\x13\
-\x84}\xcf\x94\xa9\xcd\xf2\xf2v\xe9\xff\xf7\xf9c\xa0|\
-\xafn\x922K\x0a[\x9a\xa5_Z\xff\xfd\xf5\xd5\xe2\
-\xb7 \xf0\xfe\xaeL\xd2\x98\xcc\xdb\xe5\xcd\xda\xfbT~\
-\xad\xd3dk\xbc\xb7\xeb\xa6\xd9\xc6a\xb8\xdb\xedP\xde\
-\x09\x91\xadn\xc3w^\x10\x5c_]-\xea\xfb\xdb+\
-\xcf\xf3\xe0\xdc\xb2\x8e\xb3t\xe9w\x0e\xdb\xbb\xaah\x0d\
-\xb344\x85\xd9\x98\xb2\xa9C\x82H\xe8\x8f\xe6\xe9h\
-\x9e\xba\xd3\xf3{\x93\xda\xcd\xc6\x96u\xebY\xd6o&\
-\xc6U\xb6\x1a\xac]4;\xd6\x1a\x11\xadu\x88iH\
-i\x00\x16A\xfdX6\xc9C0w\x85\x18\x8f\xb9R\
-\x8cq\x08\xba\xd1\xf24\xab\xb8\x06@\xb7\xf0?\x98\xf7\
-\x02T\xdb\xbb*5+\xf03\xa84M\xf8\xe1\xf3\x87\
-A\x19`\x945\xd9d\x9b\x1e\xcf\xd9\xa93\x90\xcbd\
-c\xeam\x92\x9a:\xec\xe5\xad\xff\x84a\xd2\x0a\xf2l\
-\xe9C\x8c\xb4]\xec\xf2\xacY\x83N\xef\x97k\x93\xdf\
-\xae\x9bq}\x9f\x9b\xdd_\xf6a\xe9c\x0f{ \xf4\
-zE\x1fh\x9c\xd9\xd4\x9d\xbc\xf4\xd3\xa4HQ\x9f{\
-\x1fA<\x9c\x8e\x91\xa6\x88yo)\xc7Q\xc4\xc5\x1f\
-\x1e\xc5D\x05\x98\x05\x84\xbc\xf3\xaf\xc1g\xb11M\x92\
-%M\xe2\xfc\xf7Q\xf6\x12\xd5\x1a\x80\x09\xb0\x16\xff\xf3\
-\xe1\xe3~\x05\xeb4\x8d\xff\xb7\xd5\xd7n\x09\x8f3H\
-n\xec\x1d\xa4\xe0_\x0f\xe2E\x96\xc6\x80\xf3&i\xae\
-\xf3Mrk\x1cE\xbf\x03\xae\x8bpT\xcc\x8c\x9b\xc7\
-\xad\x197\xddo[\x99=aG\xab6K7\xb9s\
-\x0a\xffm\xf2\xa2\xf8\xe4\x0e\xf1\xbd\xf0`\xd3\xbc)\xcc\
-(\x5c\x84]\xf4]n\xe1$\xb9E\xd8\xa7\xde\xae2\
-\xb3\xaaGT\xdcJt\xbb/\x06\x1e\x1c\x09\x99\xa3k\
-o\xb8\x85\x08R[\xd8j\xe9\xbfY\xb5\x8f\xbfW\xdc\
-\xd8*3U\xaf\x12\xed3SY\xa8!\xc8\x05j\xa0\
-\x13\xdb\x9b/&m\x1a[\x98*)]\xfe\x04w\x9a\
-\xdb\x0a\xaa\xe7\x98\xfc.\xcf\xcc1\xc5P\x16.\xbc\xe1\
-\xa0\xa3\xdaz\x9ddv\xb7\xf4\xe9\xa1r\x97\x97\xa0\x08\
-\xfa\xc2U\x82=a1\xd42\xa6\x91?\xc27\x00\xc5\
-;a\xbd\xb6;\x97\xc9\xd2_%Em\x0ew\xfbf\
-\xedf\xe93\xc44\x16\xe3F\xbd6\x85\xbb\x11!F\
-#\xa94\xffA\xe9P\xc4\x1a1!\xb9|\x22J\xe7\
-\xff\x94\x0e\xdc\xe9S\xbaM\xf2\x90o\xf2o&\x1b\x89\
-\x1a\xcf\xbd\xab*\xe8\xa1A\x91<\x9a\xaa\xbb\xec]\xbd\
-T@e\x97v\xf3X\x007\x1d\x0b1\xf9s\x05\x95\
-\x1b\xbfa2U\xc9M\xbb\x08F]\xddT\xf6\xab\x19\
-\xb4\xfb\xe5\x9e\x83X\xf4\xcb\x22/\x0d\x9c\x1fW\xf6\xae\
-\xcc\xa6\xc2/6/\xe3\x1bso\x8a^\x0a\xb7\xc5T\
-\x05$\xd0\xc4\xbc\x97e\x09p^U\xc9c\x5c\xc2\xbc\
-\x99J\xedjU\x9b&\xc6\xbdl\x8ck\x9b\xe4\x90g\
-[\xb7\xe0\x05\x17\xb9\x980\xedrU\xa4/\xa0\xbe`\
-\x18E\x82`\xd2\xe3:TI\xa4\x11\x8f\xe4PM\xc0\
-\x0b\x03\xd2\xa3H\xd3^\xe4\xd8\x94\x08+>\xb2Y9\
-\x19G\x82s,\xd4\xc9\x18\xef/\xe4\x13\x18O\x93\xdf\
-\x03\xac\x90\xc0\x9a\x0b\x22\xd5\xcf\x8d4?@Z\x22\xce\
-\xb4f\xfa\x07\xa4\x11\x95\x9a\x00^\x03\xd2\x5c\x22\xcd\x09\
-\x0c\x86\x09\xd2\x18#\x220\xa5\x13\xa4)\xc2\x82\x09\x11\
-\x0d\xb2\x077\xd5\xb4\xc0\x5c\xe1\x0b\xfa\x01;\x1b\x7f\xc9\
-\x91\x92\xd0\xc1\xe8\x1c\x7f\x06E}\xc1\xffd\xfc\xc5\xd9\
-\xf8C?B\xb0\x83ds\xfcy\xc48\xbf\xe0\x7f*\
-\xfe\xf2E\xfdG\xc2\xdf\x04~\x0acB]\xe0\x7fN\
-\xfb\x09\xa2\x974 \x10\x08*\xe6\x0c(\x86\xb1\xb80\
-pr\x03z\xc1\x08h[\x10\xf4\x9bh\xce\x80\x96B\
-\xc8\x0b\x03\xa72p\xfe\x0d8\xd2\x82\xb8@\x84G\x9c\
-]\xe0?\xbd\x05\x9d?\x83\x8f\xb5 `\x80j\x8a/\
-C\xe0\x19-\xe8\xf0}\xebe-\x08\x18\xe0L\x89W\
-g\x80*D(S\x9c\x93\xe8\xe7\xa7@\x1fP\x80#\
-\xa8\x1f\xa5\x0e)\xa0\x02i\xca\x09\xe5\x93.$PD\
-0Sr\xa4\x80ax\xbd\x95\x18\xeb\x09\x05\x0c\x01\x03\
-\x1c\xe8\x9bR\x00\xe4I\xa28\xb9\x5c\x02r\xfe\x14\x80\
-2SBI>\xe2\x0f}\x89\x13\x15\x11\xf5\xdaW\xe0\
-\xd7\xc1\x9f\xbd\xa0\x09\xc9\xc8]tI\xc8\x8c\x81HD\
-\x84]^\x85\x9f\xd1\x83\xce\x7f\x19#\xd8\x81\x8b\xa3\xf9\
-\x1d\x00F$\xd3\x17\x06\x9e\xc1@\x80\xcf\xe7\x80jh\
-D:\xd23\x0e(\x83q\xf1\xea\xa3\xf8\x17\xe3\xe0\x87\
-i\xfc<\x16\xb0\x03}\xfe\xb5\x90\xe2z\xf8\x8c\xf4j\
-,\x10\xf7\x19@K\xc9\x19\xfd5h8\xf1\xd5\x98)\
-\xc4\xb8\x96\xc3\xcf\x06-\x0d\x0a)hHjB\x03e\
-\xf0nFf\xdfN\xc3\xe0\x90Z\x08.\x9e\xa4a\xe1\
-~x\xbc\xbe\xfa\x0e\xdbX\x80\xb4\
-\x00\x00\x0dZ\
+\x00 Gx\x9c\xed\x99Ko\xdbF\x10\xc7\xef\x01\xf2\
+\x1dX\xfa\x92\xa0\xe5r_\xdc\x07+9@k\x04\xc8\
+\xb5M\xd13M\xae$\xc6\x14W )\xcb\xce\xa7\xcf\
+\xac$R\xab\x87\x8b\x08:\xd4\x06$\xc3\x10vf\xf6\
+\xf5\xff\xcd\xce\x8a\xd2\xe8\xd3\xd3\xbc\x0a\x1eM\xd3\x96\xb6\
+\x1e\x87\x04\xe100un\x8b\xb2\x9e\x8e\xc3\x7f\xbe~\
+\x8eT\x18\xb4]V\x17Yek3\x0ek\x1b~\xba\
+}\xffn\xf4K\x14\x05\x7f6&\xebL\x11\xac\xcan\
+\x16|\xa9\x1f\xda<[\x98\xe0\xc3\xac\xeb\x16i\x1c\xaf\
+V+Tn\x8d\xc86\xd3\xf8c\x10E\xd0\x15:\xb7\
+\x8f\xd3\xf7\xef\x82 \x80\xb9\xeb6-\xf2q\xb8\xed\xb3\
+X6\xd5:\xb6\xc8cS\x99\xb9\xa9\xbb6&\x88\xc4\
+\xa1\x17\x9f\xef\xe2s\xb7\x82\xf2\xd1\xe4v>\xb7u\xbb\
+\xeeZ\xb77~tSL\x86p\xb7\xa4\x15[G\x11\
+\xadu\x8ciLi\x04\x11Q\xfb\x5cw\xd9St\xd0\
+\x17\xd6y\xaa/\xc5\x18\xc7\xe0\xf3B\x7f2,mA\
+\xd9\x05\xfc\x0f\xf1\xbd\x01\xb5v\xd9\xe4f\x02\x1d\x0d\xaa\
+M\x17\xdf}\xbd\x1b\x9c\x11FEW\xf8\xe3\xf4\xc2\xee\
+\xcd\xbb\xa7v\x9d\xcdM\xbb\xc8r\xd3\xc6\xbd}3\x80\
+\x07\x9bl,e1\x0ea\x9dt\xd3Z\x95E7\x03\
+\xaf\xde\xb6g\xa6\x9c\xce:\xcf\xf0X\x9a\xd5\x1f\xf6i\
+\x1c\xe2\x00\x07`\x0d\x06O\xbf\xde\xb4\xb0\xb9\x9b\x7f\x1c\
+\xe6Y\x95\xa3A\x83~!\xe9\xb0\x06\x8c4E,\xf8\
+@9N\x12.~\x0b(&*\xc2,\x22\xe4cx\
+\xeb:\x8d\xe6\xa6\xcb\x8a\xac\xcb\xd6#l\x16\xdb\x9b\xd4\
+&\x04\x82\x80a\xfa\xd7\xdd\xe7m\x13\x0cy\x9e\xfek\
+\x9b\x87\xbe\x0d/\x17\x92\xdd\xdb%l%\xbc\xdd\xd9G\
+E\x9e\x82\xea\xf3\xac\xbb-\xe7\xd9\xd48b\xbf\x82\xc8\
+\xa3x\xe7\xd8\x8f\xee\x9e\x17\xc6\x1bw3rc6\x00\
+O\xa6r\x91\xcfK\xd7+\xfe\xbb+\xab\xea\x8b\x9b&\
+\x0c\xe2\xc3a\xcb\xae2\x9eu\x14o\xf7\xd0\xef1\xf6\
+79\x8a{\x116\xcd\xc2LZO!\xd7\x14\xfd\x1c\
+\xa3\x81\x8b\x83R8~\xdb\xd0\x05\xac$\xb7\x95m\xc6\
+\xe1\xcdd\xfd\x0a\xb7\x9e{\xdb\x14\xa6\xe9}b\xfd\xda\
+\xf7YH.\xd8\x15$Fo\xb7\xf7\xdfL\xdeu\xb6\
+2MV;)\x08\xee]\xd3\x06\xb2\xea\xa4cY\x16\
+\xe6\xa4gH\x16\xb7\xc8a\xb2\xd3\xeev\x96\x15v5\
+\x0e\xe9\x91wU\xd6\xe0\x89\xfa\xa4V\x82\xbd\x142\xe4\
+9\xa6I\xe8I9h\xc6{k;\xb3+\xb7\xa1q\
+8\xc9\xaa\xd6\x1c\x0d\xf8\xdd\xda\xf98d\x88i,\xbc\
+\xb1zw\x0eG'A\x8c&Ri~\xecu\x8ab\
+\x8d\x98\x90\x5c\xbe\xb4V7\xc2\x8bN\x18\x80\xbe\xe8\x9c\
+gO\xe5\xbc\xfcn\x0a\x8f\xdbn\xeee\xd3@\xc9\x8d\
+\xaa\xec\xd94\xdb\x9a\xd0\xe7P\x03h\xfb\xfdw\xcf\x15\
+\xa0\xda2I\xc9\xef\x13\xc8\xea\xf4\x86\xc9\x5ce\xf7\xeb\
+F\xb4\xf3\xb5]c\x1f\xcc\xe0\xdd47<R\xd17\
+\xab\xb26\xb0\x82\xb4\xb1\xcb\xba\xf0\x8d\xdflY\xa7\xf7\
+\xe6\xd1T\xbd\x15N\x92i*\xd8C\x97\xf2\xdeVd\
+\x90\x00M\x93=\xa75\x5cR\xbe\xd5N&\xad\xe9R\
+\xdc\xdbv\xebZd%\xect\x9d\xc9\xd0\x0b\x8ey\xe5\
+Cw\xbbUdH\xa7>}\x18E\x82`2\xa8;\
+\xe4L\xa2\x11O\xe4.\xb9\x00\x10\x83\x04H\x12M\x07\
+\x9b\x03+\x11V\xdc\x03\xdb8#G\x82s,\xd4\x19\
+Zo\x0e\xeb\x0bZ\xfb\x22l\x84VH`\xcd\x05\x91\
+\xea\x95+\xce\x0f\x15\x97\x883\xad\x99>V\x1cQ\xa9\
+\x09\x88\xb6S\x9cK\xa49\x81\x8b\xc4W\x1ccD\x04\
+\xa6\xd4W\x9c\x22,\x98\x10\xc9\xce\xf8\xe4\xaeC-0\
+W\xf8\x8a\x010D\xec\x12\x10\x92#%\xa1\xba\xd1\x03\
+\x10\x0c\x92\xfc\x0a\xe2<\x10\xe2\x12\x10P\xab\x10\x0c\x22\
+\xd9\x01\x08\x9e0\xce\xaf \xce\x02!/-M\x12\xfe\
+|\x0e\x14.\x13u\xe5pve\x8a\x92\x0bk\x13X\
+\x04\x15\x07(\x14\xc3X\x5cQ\x9cW\x9b.\xbb&\xd6\
+\xd5\x09*Qr\x80BK!\xe4\x15\xc5Y(.:\
+\x13\xa7\xaa\x13\x17\x88\xf0\x84\xb3+\x873\xab\xd3E\x17\
+\xf6\xc9\xea\x04(\xa8\xa6\xf8zQ\x9c[\x9d\x8e\x9e\xdf\
+.\xaeN\x80\x823%^\x05\x0a\xaa\x10\xa1LqN\
+\x927\xc0B\x1f\xb2\xc0\x09\xa4\x92RG,\xa8@\x9a\
+rB\xb9_\xa0\x04J\x08fJz,\x18\x86\xc7f\
+\x89\xb1\xf6Y0\x04(8\xa0\xdcc\x01 %Q\x9c\
+\x5c\x8f\x05\xa0 \x17\xdd\x14\x90sJ(\xc9=\x10P\
+\xb38Q\x09Q\xaf\xe1P\xbc!\x10\xec\xb2\xfa$\x13\
+w\xfc%!\xfb(\x12\x91\x10v}\xc8>\xb7<]\
+\xf4tG\xb0\xd3\x18'\x07\xa7\x02\xd8H\xa6\xaf(\xce\
+E\x11\xe1\x8b`P\x0d5J'z\x1f\x06ep\xa9\
+\xbc\x8a{\xfb\xad\xc18\xbe\xba\xcf\xc5\x81\x9d\xf8\x07_\
+A)\xaew\x1f\xad\xfeO\x1c\xc4}f\xd0RrF\
+\xdf\x08\x8f\x9f~\xe8f\x0a1\xae\xe5\xeew\x8c5\x0f\
+\x85\x14\xd4*\xe5\xf3\xa0\x0c\x1e\xf6\xc8\xfe\x97\xe4p\xbd\
+H-\x04\x17\xff\xc1c\xe4~-\x85\xf7\x1fF\x09\x8b\
+\x1d\
+\x00\x00\x0d\x94\
 <\
 ?xml version=\x221.\
 0\x22 encoding=\x22UTF\
 -8\x22 standalone=\x22\
-no\x22?>\x0a<!-- Creat\
-ed with Inkscape\
- (http://www.ink\
-scape.org/) -->\x0a\
-\x0a<svg\x0a   xmlns:d\
-c=\x22http://purl.o\
-rg/dc/elements/1\
-.1/\x22\x0a   xmlns:cc\
-=\x22http://creativ\
-ecommons.org/ns#\
-\x22\x0a   xmlns:rdf=\x22\
-http://www.w3.or\
-g/1999/02/22-rdf\
--syntax-ns#\x22\x0a   \
-xmlns:svg=\x22http:\
-//www.w3.org/200\
-0/svg\x22\x0a   xmlns=\
-\x22http://www.w3.o\
-rg/2000/svg\x22\x0a   \
-xmlns:sodipodi=\x22\
-http://sodipodi.\
-sourceforge.net/\
-DTD/sodipodi-0.d\
-td\x22\x0a   xmlns:ink\
-scape=\x22http://ww\
-w.inkscape.org/n\
-amespaces/inksca\
-pe\x22\x0a   version=\x22\
-1.1\x22\x0a   id=\x22svg2\
-\x22\x0a   width=\x22192\x22\
-\x0a   height=\x22192\x22\
-\x0a   viewBox=\x220 0\
- 192 192\x22\x0a   sod\
+no\x22?>\x0d\x0a<!-- Crea\
+ted with Inkscap\
+e (http://www.in\
+kscape.org/) -->\
+\x0d\x0a\x0d\x0a<svg\x0d\x0a   xml\
+ns:dc=\x22http://pu\
+rl.org/dc/elemen\
+ts/1.1/\x22\x0d\x0a   xml\
+ns:cc=\x22http://cr\
+eativecommons.or\
+g/ns#\x22\x0d\x0a   xmlns\
+:rdf=\x22http://www\
+.w3.org/1999/02/\
+22-rdf-syntax-ns\
+#\x22\x0d\x0a   xmlns:svg\
+=\x22http://www.w3.\
+org/2000/svg\x22\x0d\x0a \
+  xmlns=\x22http://\
+www.w3.org/2000/\
+svg\x22\x0d\x0a   xmlns:s\
+odipodi=\x22http://\
+sodipodi.sourcef\
+orge.net/DTD/sod\
+ipodi-0.dtd\x22\x0d\x0a  \
+ xmlns:inkscape=\
+\x22http://www.inks\
+cape.org/namespa\
+ces/inkscape\x22\x0d\x0a \
+  version=\x221.1\x22\x0d\
+\x0a   id=\x22svg2\x22\x0d\x0a \
+  width=\x22192\x22\x0d\x0a \
+  height=\x22192\x22\x0d\x0a\
+   viewBox=\x220 0 \
+192 192\x22\x0d\x0a   sod\
 ipodi:docname=\x22g\
-ear.svg\x22\x0a   inks\
-cape:version=\x220.\
-92.2 (5c3e80d, 2\
-017-08-06)\x22>\x0a  <\
-metadata\x0a     id\
-=\x22metadata8\x22>\x0a  \
-  <rdf:RDF>\x0a    \
-  <cc:Work\x0a     \
-    rdf:about=\x22\x22\
->\x0a        <dc:fo\
-rmat>image/svg+x\
-ml</dc:format>\x0a \
-       <dc:type\x0a\
-           rdf:r\
-esource=\x22http://\
-purl.org/dc/dcmi\
-type/StillImage\x22\
- />\x0a        <dc:\
-title />\x0a      <\
-/cc:Work>\x0a    </\
-rdf:RDF>\x0a  </met\
-adata>\x0a  <defs\x0a \
-    id=\x22defs6\x22 /\
->\x0a  <sodipodi:na\
-medview\x0a     pag\
-ecolor=\x22#ffffff\x22\
-\x0a     bordercolo\
-r=\x22#666666\x22\x0a    \
- borderopacity=\x22\
-1\x22\x0a     objectto\
-lerance=\x2210\x22\x0a   \
-  gridtolerance=\
-\x2210\x22\x0a     guidet\
-olerance=\x2210\x22\x0a  \
-   inkscape:page\
-opacity=\x220\x22\x0a    \
- inkscape:pagesh\
-adow=\x222\x22\x0a     in\
-kscape:window-wi\
-dth=\x22784\x22\x0a     i\
-nkscape:window-h\
-eight=\x22480\x22\x0a    \
- id=\x22namedview4\x22\
-\x0a     showgrid=\x22\
-false\x22\x0a     inks\
-cape:zoom=\x221.229\
-1667\x22\x0a     inksc\
-ape:cx=\x22-47.9999\
-97\x22\x0a     inkscap\
-e:cy=\x2296.000003\x22\
+ear.svg\x22\x0d\x0a   ink\
+scape:version=\x220\
+.92.2 (5c3e80d, \
+2017-08-06)\x22>\x0d\x0a \
+ <metadata\x0d\x0a    \
+ id=\x22metadata8\x22>\
+\x0d\x0a    <rdf:RDF>\x0d\
+\x0a      <cc:Work\x0d\
+\x0a         rdf:ab\
+out=\x22\x22>\x0d\x0a       \
+ <dc:format>imag\
+e/svg+xml</dc:fo\
+rmat>\x0d\x0a        <\
+dc:type\x0d\x0a       \
+    rdf:resource\
+=\x22http://purl.or\
+g/dc/dcmitype/St\
+illImage\x22 />\x0d\x0a  \
+      <dc:title \
+/>\x0d\x0a      </cc:W\
+ork>\x0d\x0a    </rdf:\
+RDF>\x0d\x0a  </metada\
+ta>\x0d\x0a  <defs\x0d\x0a  \
+   id=\x22defs6\x22 />\
+\x0d\x0a  <sodipodi:na\
+medview\x0d\x0a     pa\
+gecolor=\x22#ffffff\
+\x22\x0d\x0a     borderco\
+lor=\x22#666666\x22\x0d\x0a \
+    borderopacit\
+y=\x221\x22\x0d\x0a     obje\
+cttolerance=\x2210\x22\
+\x0d\x0a     gridtoler\
+ance=\x2210\x22\x0d\x0a     \
+guidetolerance=\x22\
+10\x22\x0d\x0a     inksca\
+pe:pageopacity=\x22\
+0\x22\x0d\x0a     inkscap\
+e:pageshadow=\x222\x22\
+\x0d\x0a     inkscape:\
+window-width=\x2278\
+4\x22\x0d\x0a     inkscap\
+e:window-height=\
+\x22480\x22\x0d\x0a     id=\x22\
+namedview4\x22\x0d\x0a   \
+  showgrid=\x22fals\
+e\x22\x0d\x0a     inkscap\
+e:zoom=\x221.229166\
+7\x22\x0d\x0a     inkscap\
+e:cx=\x22-47.999997\
+\x22\x0d\x0a     inkscape\
+:cy=\x2296.000003\x22\x0d\
 \x0a     inkscape:w\
-indow-x=\x2257\x22\x0a   \
-  inkscape:windo\
-w-y=\x2227\x22\x0a     in\
-kscape:window-ma\
-ximized=\x220\x22\x0a    \
- inkscape:curren\
-t-layer=\x22svg2\x22 /\
->\x0a  <path\x0a     s\
-tyle=\x22fill:#9999\
-99;stroke-width:\
-1.33333337\x22\x0a    \
- d=\x22m 77.685212,\
-176.62546 c -0.3\
-6495,-0.59051 -1\
-.359378,-6.15571\
- -2.20984,-12.36\
-712 -0.85046,-6.\
-21142 -1.647284,\
--11.29448 -1.770\
-72,-11.2957 -0.2\
-92876,-0.003 -8.\
-928958,-4.7575 -\
-11.737142,-6.461\
-93 -1.605474,-0.\
-97444 -5.033267,\
--0.14448 -13.016\
-802,3.15168 -6.6\
-91473,2.76271 -1\
-1.300681,3.99631\
- -12.048381,3.22\
-459 -2.638601,-2\
-.72336 -17.42210\
-1,-29.37153 -17.\
-422101,-31.4044 \
-0,-1.19223 3.885\
-057,-5.09518 8.6\
-3346,-8.67324 l \
+indow-x=\x2257\x22\x0d\x0a  \
+   inkscape:wind\
+ow-y=\x2227\x22\x0d\x0a     \
+inkscape:window-\
+maximized=\x220\x22\x0d\x0a \
+    inkscape:cur\
+rent-layer=\x22svg2\
+\x22 />\x0d\x0a  <path\x0d\x0a \
+    style=\x22fill:\
+#999999;stroke-w\
+idth:1.33333337\x22\
+\x0d\x0a     d=\x22m 77.6\
+85212,176.62546 \
+c -0.36495,-0.59\
+051 -1.359378,-6\
+.15571 -2.20984,\
+-12.36712 -0.850\
+46,-6.21142 -1.6\
+47284,-11.29448 \
+-1.77072,-11.295\
+7 -0.292876,-0.0\
+03 -8.928958,-4.\
+7575 -11.737142,\
+-6.46193 -1.6054\
+74,-0.97444 -5.0\
+33267,-0.14448 -\
+13.016802,3.1516\
+8 -6.691473,2.76\
+271 -11.300681,3\
+.99631 -12.04838\
+1,3.22459 -2.638\
+601,-2.72336 -17\
+.422101,-29.3715\
+3 -17.422101,-31\
+.4044 0,-1.19223\
+ 3.885057,-5.095\
+18 8.63346,-8.67\
+324 l 8.63346,-6\
+.50555 v -8.6666\
+71 -8.666667 l -\
 8.63346,-6.50555\
- v -8.666671 -8.\
-666667 l -8.6334\
-6,-6.505556 c -4\
-.748403,-3.57805\
-6 -8.63346,-7.48\
-1016 -8.63346,-8\
-.673242 0,-2.039\
-252 14.78798,-28\
-.686171 17.43578\
-9,-31.41809 0.76\
-5807,-0.790132 5\
-.266256,0.388912\
- 12.011621,3.146\
-851 10.735632,4.\
-389415 10.808082\
-,4.399033 15.223\
-394,2.021232 9.2\
-26118,-4.968593 \
-9.854293,-5.9181\
-76 11.40331,-17.\
-237861 0.802812,\
--5.866667 1.9121\
-58,-11.134266 2.\
-465212,-11.70577\
-5 0.553056,-0.57\
-1509 9.357958,-0\
-.871509 19.56645\
-2,-0.666667 l 18\
-.560886,0.372442\
- 2,11.741416 2,1\
-1.741416 6.3294,\
-3.92525 c 3.4811\
-7,2.158888 6.792\
-53,3.925251 7.35\
-858,3.925251 0.5\
-6605,0 5.41918,-\
-1.844483 10.7847\
-4,-4.098851 5.36\
-556,-2.254369 10\
-.45926,-3.828818\
- 11.31934,-3.498\
-777 2.03324,0.78\
-0228 18.20794,29\
-.028695 18.20794\
-,31.799445 0,1.1\
-66222 -3.88505,5\
-.047904 -8.63345\
-,8.62596 l -8.63\
-347,6.505556 v 8\
-.666667 8.666671\
- l 8.63347,6.505\
-55 c 4.7484,3.57\
-806 8.63345,7.48\
-101 8.63345,8.67\
-324 0,2.03287 -1\
-4.7835,28.68104 \
--17.4221,31.4044\
- -0.74772,0.7717\
-4 -5.29872,-0.43\
-786 -11.89703,-3\
-.1621 l -10.6860\
-6,-4.41197 -7.21\
-862,3.77944 -7.2\
-1861,3.77943 -1.\
-77879,12.04933 -\
-1.77879,12.04933\
- -18.899066,0.36\
-932 c -10.394484\
-,0.20314 -19.197\
-66,-0.11386 -19.\
-562612,-0.7043 z\
- m 29.504508,-53\
-.06908 c 14.6252\
-1,-6.10929 21.57\
-602,-23.26646 15\
-.09602,-37.26259\
-4 -10.20217,-22.\
-03565 -40.74219,\
--22.03565 -50.94\
-4364,0 -10.32964\
-1,22.310974 13.1\
-68754,46.736394 \
-35.848344,37.262\
-594 z\x22\x0a     id=\x22\
-path817\x22\x0a     in\
-kscape:connector\
--curvature=\x220\x22 /\
->\x0a</svg>\x0a\
-\x00\x00\x07\xa0\
+6 c -4.748403,-3\
+.578056 -8.63346\
+,-7.481016 -8.63\
+346,-8.673242 0,\
+-2.039252 14.787\
+98,-28.686171 17\
+.435789,-31.4180\
+9 0.765807,-0.79\
+0132 5.266256,0.\
+388912 12.011621\
+,3.146851 10.735\
+632,4.389415 10.\
+808082,4.399033 \
+15.223394,2.0212\
+32 9.226118,-4.9\
+68593 9.854293,-\
+5.918176 11.4033\
+1,-17.237861 0.8\
+02812,-5.866667 \
+1.912158,-11.134\
+266 2.465212,-11\
+.705775 0.553056\
+,-0.571509 9.357\
+958,-0.871509 19\
+.566452,-0.66666\
+7 l 18.560886,0.\
+372442 2,11.7414\
+16 2,11.741416 6\
+.3294,3.92525 c \
+3.48117,2.158888\
+ 6.79253,3.92525\
+1 7.35858,3.9252\
+51 0.56605,0 5.4\
+1918,-1.844483 1\
+0.78474,-4.09885\
+1 5.36556,-2.254\
+369 10.45926,-3.\
+828818 11.31934,\
+-3.498777 2.0332\
+4,0.780228 18.20\
+794,29.028695 18\
+.20794,31.799445\
+ 0,1.166222 -3.8\
+8505,5.047904 -8\
+.63345,8.62596 l\
+ -8.63347,6.5055\
+56 v 8.666667 8.\
+666671 l 8.63347\
+,6.50555 c 4.748\
+4,3.57806 8.6334\
+5,7.48101 8.6334\
+5,8.67324 0,2.03\
+287 -14.7835,28.\
+68104 -17.4221,3\
+1.4044 -0.74772,\
+0.77174 -5.29872\
+,-0.43786 -11.89\
+703,-3.1621 l -1\
+0.68606,-4.41197\
+ -7.21862,3.7794\
+4 -7.21861,3.779\
+43 -1.77879,12.0\
+4933 -1.77879,12\
+.04933 -18.89906\
+6,0.36932 c -10.\
+394484,0.20314 -\
+19.19766,-0.1138\
+6 -19.562612,-0.\
+7043 z m 29.5045\
+08,-53.06908 c 1\
+4.62521,-6.10929\
+ 21.57602,-23.26\
+646 15.09602,-37\
+.262594 -10.2021\
+7,-22.03565 -40.\
+74219,-22.03565 \
+-50.944364,0 -10\
+.329641,22.31097\
+4 13.168754,46.7\
+36394 35.848344,\
+37.262594 z\x22\x0d\x0a  \
+   id=\x22path817\x22\x0d\
+\x0a     inkscape:c\
+onnector-curvatu\
+re=\x220\x22 />\x0d\x0a</svg\
+>\x0d\x0a\
+\x00\x00\x07\xdf\
 <\
 ?xml version=\x221.\
 0\x22 encoding=\x22UTF\
 -8\x22 standalone=\x22\
-no\x22?>\x0a<!-- Creat\
-ed with Inkscape\
- (http://www.ink\
-scape.org/) -->\x0a\
-\x0a<svg\x0a   xmlns:d\
-c=\x22http://purl.o\
-rg/dc/elements/1\
-.1/\x22\x0a   xmlns:cc\
-=\x22http://creativ\
-ecommons.org/ns#\
-\x22\x0a   xmlns:rdf=\x22\
-http://www.w3.or\
-g/1999/02/22-rdf\
--syntax-ns#\x22\x0a   \
-xmlns:svg=\x22http:\
-//www.w3.org/200\
-0/svg\x22\x0a   xmlns=\
-\x22http://www.w3.o\
-rg/2000/svg\x22\x0a   \
-xmlns:sodipodi=\x22\
-http://sodipodi.\
-sourceforge.net/\
-DTD/sodipodi-0.d\
-td\x22\x0a   xmlns:ink\
-scape=\x22http://ww\
-w.inkscape.org/n\
-amespaces/inksca\
-pe\x22\x0a   version=\x22\
-1.1\x22\x0a   id=\x22svg2\
-\x22\x0a   width=\x22192\x22\
-\x0a   height=\x22192\x22\
-\x0a   viewBox=\x220 0\
- 192 192\x22\x0a   sod\
+no\x22?>\x0d\x0a<!-- Crea\
+ted with Inkscap\
+e (http://www.in\
+kscape.org/) -->\
+\x0d\x0a\x0d\x0a<svg\x0d\x0a   xml\
+ns:dc=\x22http://pu\
+rl.org/dc/elemen\
+ts/1.1/\x22\x0d\x0a   xml\
+ns:cc=\x22http://cr\
+eativecommons.or\
+g/ns#\x22\x0d\x0a   xmlns\
+:rdf=\x22http://www\
+.w3.org/1999/02/\
+22-rdf-syntax-ns\
+#\x22\x0d\x0a   xmlns:svg\
+=\x22http://www.w3.\
+org/2000/svg\x22\x0d\x0a \
+  xmlns=\x22http://\
+www.w3.org/2000/\
+svg\x22\x0d\x0a   xmlns:s\
+odipodi=\x22http://\
+sodipodi.sourcef\
+orge.net/DTD/sod\
+ipodi-0.dtd\x22\x0d\x0a  \
+ xmlns:inkscape=\
+\x22http://www.inks\
+cape.org/namespa\
+ces/inkscape\x22\x0d\x0a \
+  version=\x221.1\x22\x0d\
+\x0a   id=\x22svg2\x22\x0d\x0a \
+  width=\x22192\x22\x0d\x0a \
+  height=\x22192\x22\x0d\x0a\
+   viewBox=\x220 0 \
+192 192\x22\x0d\x0a   sod\
 ipodi:docname=\x22m\
-inus.svg\x22\x0a   ink\
+inus.svg\x22\x0d\x0a   in\
+kscape:version=\x22\
+0.92.2 (5c3e80d,\
+ 2017-08-06)\x22>\x0d\x0a\
+  <metadata\x0d\x0a   \
+  id=\x22metadata8\x22\
+>\x0d\x0a    <rdf:RDF>\
+\x0d\x0a      <cc:Work\
+\x0d\x0a         rdf:a\
+bout=\x22\x22>\x0d\x0a      \
+  <dc:format>ima\
+ge/svg+xml</dc:f\
+ormat>\x0d\x0a        \
+<dc:type\x0d\x0a      \
+     rdf:resourc\
+e=\x22http://purl.o\
+rg/dc/dcmitype/S\
+tillImage\x22 />\x0d\x0a \
+       <dc:title\
+></dc:title>\x0d\x0a  \
+    </cc:Work>\x0d\x0a\
+    </rdf:RDF>\x0d\x0a\
+  </metadata>\x0d\x0a \
+ <defs\x0d\x0a     id=\
+\x22defs6\x22 />\x0d\x0a  <s\
+odipodi:namedvie\
+w\x0d\x0a     pagecolo\
+r=\x22#ffffff\x22\x0d\x0a   \
+  bordercolor=\x22#\
+666666\x22\x0d\x0a     bo\
+rderopacity=\x221\x22\x0d\
+\x0a     objecttole\
+rance=\x2210\x22\x0d\x0a    \
+ gridtolerance=\x22\
+10\x22\x0d\x0a     guidet\
+olerance=\x2210\x22\x0d\x0a \
+    inkscape:pag\
+eopacity=\x220\x22\x0d\x0a  \
+   inkscape:page\
+shadow=\x222\x22\x0d\x0a    \
+ inkscape:window\
+-width=\x221863\x22\x0d\x0a \
+    inkscape:win\
+dow-height=\x221025\
+\x22\x0d\x0a     id=\x22name\
+dview4\x22\x0d\x0a     sh\
+owgrid=\x22false\x22\x0d\x0a\
+     inkscape:zo\
+om=\x221.7383042\x22\x0d\x0a\
+     inkscape:cx\
+=\x22-108.27277\x22\x0d\x0a \
+    inkscape:cy=\
+\x22209.44504\x22\x0d\x0a   \
+  inkscape:windo\
+w-x=\x2257\x22\x0d\x0a     i\
+nkscape:window-y\
+=\x2227\x22\x0d\x0a     inks\
+cape:window-maxi\
+mized=\x221\x22\x0d\x0a     \
+inkscape:current\
+-layer=\x22g831\x22 />\
+\x0d\x0a  <g\x0d\x0a     id=\
+\x22g831\x22\x0d\x0a     sty\
+le=\x22stroke:#b3b3\
+b3;stroke-lineca\
+p:round\x22>\x0d\x0a    <\
+path\x0d\x0a       sod\
+ipodi:nodetypes=\
+\x22cc\x22\x0d\x0a       ink\
+scape:connector-\
+curvature=\x220\x22\x0d\x0a \
+      id=\x22path81\
+2-3\x22\x0d\x0a       d=\x22\
+m 134.96147,95.5\
+94487 -79.795108\
+,0.0945\x22\x0d\x0a      \
+ style=\x22fill:non\
+e;fill-rule:even\
+odd;stroke:#b3b3\
+b3;stroke-width:\
+16;stroke-lineca\
+p:round;stroke-l\
+inejoin:miter;st\
+roke-miterlimit:\
+4;stroke-dasharr\
+ay:none;stroke-o\
+pacity:1\x22 />\x0d\x0a  \
+</g>\x0d\x0a</svg>\x0d\x0a\
+\x00\x00\x08Y\
+<\
+?xml version=\x221.\
+0\x22 encoding=\x22UTF\
+-8\x22 standalone=\x22\
+no\x22?>\x0d\x0a<!-- Crea\
+ted with Inkscap\
+e (http://www.in\
+kscape.org/) -->\
+\x0d\x0a\x0d\x0a<svg\x0d\x0a   xml\
+ns:dc=\x22http://pu\
+rl.org/dc/elemen\
+ts/1.1/\x22\x0d\x0a   xml\
+ns:cc=\x22http://cr\
+eativecommons.or\
+g/ns#\x22\x0d\x0a   xmlns\
+:rdf=\x22http://www\
+.w3.org/1999/02/\
+22-rdf-syntax-ns\
+#\x22\x0d\x0a   xmlns:svg\
+=\x22http://www.w3.\
+org/2000/svg\x22\x0d\x0a \
+  xmlns=\x22http://\
+www.w3.org/2000/\
+svg\x22\x0d\x0a   xmlns:s\
+odipodi=\x22http://\
+sodipodi.sourcef\
+orge.net/DTD/sod\
+ipodi-0.dtd\x22\x0d\x0a  \
+ xmlns:inkscape=\
+\x22http://www.inks\
+cape.org/namespa\
+ces/inkscape\x22\x0d\x0a \
+  version=\x221.1\x22\x0d\
+\x0a   id=\x22svg2\x22\x0d\x0a \
+  width=\x22192\x22\x0d\x0a \
+  height=\x22192\x22\x0d\x0a\
+   viewBox=\x220 0 \
+192 192\x22\x0d\x0a   sod\
+ipodi:docname=\x22e\
+dit.svg\x22\x0d\x0a   ink\
 scape:version=\x220\
 .92.2 (5c3e80d, \
-2017-08-06)\x22>\x0a  \
-<metadata\x0a     i\
-d=\x22metadata8\x22>\x0a \
-   <rdf:RDF>\x0a   \
-   <cc:Work\x0a    \
-     rdf:about=\x22\
-\x22>\x0a        <dc:f\
-ormat>image/svg+\
-xml</dc:format>\x0a\
-        <dc:type\
-\x0a           rdf:\
-resource=\x22http:/\
-/purl.org/dc/dcm\
-itype/StillImage\
-\x22 />\x0a        <dc\
-:title></dc:titl\
-e>\x0a      </cc:Wo\
-rk>\x0a    </rdf:RD\
-F>\x0a  </metadata>\
-\x0a  <defs\x0a     id\
-=\x22defs6\x22 />\x0a  <s\
-odipodi:namedvie\
-w\x0a     pagecolor\
-=\x22#ffffff\x22\x0a     \
-bordercolor=\x22#66\
-6666\x22\x0a     borde\
-ropacity=\x221\x22\x0a   \
-  objecttoleranc\
-e=\x2210\x22\x0a     grid\
-tolerance=\x2210\x22\x0a \
-    guidetoleran\
-ce=\x2210\x22\x0a     ink\
-scape:pageopacit\
-y=\x220\x22\x0a     inksc\
+2017-08-06)\x22>\x0d\x0a \
+ <metadata\x0d\x0a    \
+ id=\x22metadata8\x22>\
+\x0d\x0a    <rdf:RDF>\x0d\
+\x0a      <cc:Work\x0d\
+\x0a         rdf:ab\
+out=\x22\x22>\x0d\x0a       \
+ <dc:format>imag\
+e/svg+xml</dc:fo\
+rmat>\x0d\x0a        <\
+dc:type\x0d\x0a       \
+    rdf:resource\
+=\x22http://purl.or\
+g/dc/dcmitype/St\
+illImage\x22 />\x0d\x0a  \
+      <dc:title \
+/>\x0d\x0a      </cc:W\
+ork>\x0d\x0a    </rdf:\
+RDF>\x0d\x0a  </metada\
+ta>\x0d\x0a  <defs\x0d\x0a  \
+   id=\x22defs6\x22 />\
+\x0d\x0a  <sodipodi:na\
+medview\x0d\x0a     pa\
+gecolor=\x22#ffffff\
+\x22\x0d\x0a     borderco\
+lor=\x22#666666\x22\x0d\x0a \
+    borderopacit\
+y=\x221\x22\x0d\x0a     obje\
+cttolerance=\x2210\x22\
+\x0d\x0a     gridtoler\
+ance=\x2210\x22\x0d\x0a     \
+guidetolerance=\x22\
+10\x22\x0d\x0a     inksca\
+pe:pageopacity=\x22\
+0\x22\x0d\x0a     inkscap\
+e:pageshadow=\x222\x22\
+\x0d\x0a     inkscape:\
+window-width=\x2218\
+63\x22\x0d\x0a     inksca\
+pe:window-height\
+=\x221025\x22\x0d\x0a     id\
+=\x22namedview4\x22\x0d\x0a \
+    showgrid=\x22fa\
+lse\x22\x0d\x0a     inksc\
+ape:zoom=\x222.4583\
+333\x22\x0d\x0a     inksc\
+ape:cx=\x2225.8523\x22\
+\x0d\x0a     inkscape:\
+cy=\x22102.01301\x22\x0d\x0a\
+     inkscape:wi\
+ndow-x=\x2257\x22\x0d\x0a   \
+  inkscape:windo\
+w-y=\x2227\x22\x0d\x0a     i\
+nkscape:window-m\
+aximized=\x221\x22\x0d\x0a  \
+   inkscape:curr\
+ent-layer=\x22svg2\x22\
+ />\x0d\x0a  <path\x0d\x0a  \
+   style=\x22fill:#\
+999999;stroke:#9\
+99999;stroke-wid\
+th:1.33333337\x22\x0d\x0a\
+     d=\x22M 24.406\
+78,148.92473 V 1\
+33.91728 L 68.75\
+4672,89.5842 113\
+.10257,45.251123\
+ l 14.97875,15.0\
+21359 14.97874,1\
+5.02136 -44.3339\
+88,44.319178 -44\
+.334,44.31918 H \
+39.399422 24.406\
+78 Z m 112.28181\
+,-97.356802 -15.\
+0515,-15.114105 \
+8.60277,-8.26081\
+1 c 5.40008,-5.1\
+85426 9.73241,-8\
+.260809 11.63711\
+,-8.260809 4.221\
+02,0 26.52981,22\
+.334624 26.52981\
+,26.560551 0,1.9\
+57621 -3.01092,6\
+.158632 -8.33333\
+,11.627168 l -8.\
+33334,8.562112 z\
+\x22\x0d\x0a     id=\x22path\
+817\x22\x0d\x0a     inksc\
+ape:connector-cu\
+rvature=\x220\x22 />\x0d\x0a\
+</svg>\x0d\x0a\
+\x00\x00\x08\x85\
+<\
+?xml version=\x221.\
+0\x22 encoding=\x22UTF\
+-8\x22 standalone=\x22\
+no\x22?>\x0d\x0a<!-- Crea\
+ted with Inkscap\
+e (http://www.in\
+kscape.org/) -->\
+\x0d\x0a\x0d\x0a<svg\x0d\x0a   xml\
+ns:dc=\x22http://pu\
+rl.org/dc/elemen\
+ts/1.1/\x22\x0d\x0a   xml\
+ns:cc=\x22http://cr\
+eativecommons.or\
+g/ns#\x22\x0d\x0a   xmlns\
+:rdf=\x22http://www\
+.w3.org/1999/02/\
+22-rdf-syntax-ns\
+#\x22\x0d\x0a   xmlns:svg\
+=\x22http://www.w3.\
+org/2000/svg\x22\x0d\x0a \
+  xmlns=\x22http://\
+www.w3.org/2000/\
+svg\x22\x0d\x0a   xmlns:s\
+odipodi=\x22http://\
+sodipodi.sourcef\
+orge.net/DTD/sod\
+ipodi-0.dtd\x22\x0d\x0a  \
+ xmlns:inkscape=\
+\x22http://www.inks\
+cape.org/namespa\
+ces/inkscape\x22\x0d\x0a \
+  version=\x221.1\x22\x0d\
+\x0a   id=\x22svg2\x22\x0d\x0a \
+  width=\x22192\x22\x0d\x0a \
+  height=\x22192\x22\x0d\x0a\
+   viewBox=\x220 0 \
+192 192\x22\x0d\x0a   sod\
+ipodi:docname=\x22d\
+elete.svg\x22\x0d\x0a   i\
+nkscape:version=\
+\x220.92.2 (5c3e80d\
+, 2017-08-06)\x22>\x0d\
+\x0a  <metadata\x0d\x0a  \
+   id=\x22metadata8\
+\x22>\x0d\x0a    <rdf:RDF\
+>\x0d\x0a      <cc:Wor\
+k\x0d\x0a         rdf:\
+about=\x22\x22>\x0d\x0a     \
+   <dc:format>im\
+age/svg+xml</dc:\
+format>\x0d\x0a       \
+ <dc:type\x0d\x0a     \
+      rdf:resour\
+ce=\x22http://purl.\
+org/dc/dcmitype/\
+StillImage\x22 />\x0d\x0a\
+        <dc:titl\
+e />\x0d\x0a      </cc\
+:Work>\x0d\x0a    </rd\
+f:RDF>\x0d\x0a  </meta\
+data>\x0d\x0a  <defs\x0d\x0a\
+     id=\x22defs6\x22 \
+/>\x0d\x0a  <sodipodi:\
+namedview\x0d\x0a     \
+pagecolor=\x22#ffff\
+ff\x22\x0d\x0a     border\
+color=\x22#666666\x22\x0d\
+\x0a     borderopac\
+ity=\x221\x22\x0d\x0a     ob\
+jecttolerance=\x221\
+0\x22\x0d\x0a     gridtol\
+erance=\x2210\x22\x0d\x0a   \
+  guidetolerance\
+=\x2210\x22\x0d\x0a     inks\
+cape:pageopacity\
+=\x220\x22\x0d\x0a     inksc\
 ape:pageshadow=\x22\
-2\x22\x0a     inkscape\
-:window-width=\x221\
-863\x22\x0a     inksca\
+2\x22\x0d\x0a     inkscap\
+e:window-width=\x22\
+784\x22\x0d\x0a     inksc\
+ape:window-heigh\
+t=\x22480\x22\x0d\x0a     id\
+=\x22namedview4\x22\x0d\x0a \
+    showgrid=\x22fa\
+lse\x22\x0d\x0a     inksc\
+ape:zoom=\x221.2291\
+667\x22\x0d\x0a     inksc\
+ape:cx=\x22-47.9999\
+97\x22\x0d\x0a     inksca\
+pe:cy=\x2296.000003\
+\x22\x0d\x0a     inkscape\
+:window-x=\x2257\x22\x0d\x0a\
+     inkscape:wi\
+ndow-y=\x2227\x22\x0d\x0a   \
+  inkscape:windo\
+w-maximized=\x220\x22\x0d\
+\x0a     inkscape:c\
+urrent-layer=\x22sv\
+g2\x22 />\x0d\x0a  <path\x0d\
+\x0a     style=\x22fil\
+l:#999999;stroke\
+-width:1.3333333\
+7\x22\x0d\x0a     d=\x22M 44\
+.01994,147.1665 \
+38.367572,141.51\
+412 60.68885,119\
+.16384 83.010129\
+,96.813559 60.68\
+885,74.463272 38\
+.367572,52.11298\
+6 44.01994,46.46\
+0618 49.672308,4\
+0.80825 72.02259\
+4,63.129528 94.3\
+72885,85.450807 \
+116.72318,63.129\
+528 139.07346,40\
+.80825 l 5.65238\
+,5.652368 5.6523\
+6,5.652368 -22.3\
+2128,22.350286 -\
+22.32128,22.3502\
+87 22.32128,22.3\
+50281 22.32128,2\
+2.35028 -5.65236\
+,5.65238 -5.6523\
+8,5.65236 -22.35\
+028,-22.32128 -2\
+2.350295,-22.321\
+27 -22.350291,22\
+.32127 -22.35028\
+6,22.32128 z\x22\x0d\x0a \
+    id=\x22path817\x22\
+\x0d\x0a     inkscape:\
+connector-curvat\
+ure=\x220\x22 />\x0d\x0a</sv\
+g>\x0d\x0a\
+\x00\x00\x09&\
+<\
+?xml version=\x221.\
+0\x22 encoding=\x22UTF\
+-8\x22 standalone=\x22\
+no\x22?>\x0d\x0a<!-- Crea\
+ted with Inkscap\
+e (http://www.in\
+kscape.org/) -->\
+\x0d\x0a\x0d\x0a<svg\x0d\x0a   xml\
+ns:dc=\x22http://pu\
+rl.org/dc/elemen\
+ts/1.1/\x22\x0d\x0a   xml\
+ns:cc=\x22http://cr\
+eativecommons.or\
+g/ns#\x22\x0d\x0a   xmlns\
+:rdf=\x22http://www\
+.w3.org/1999/02/\
+22-rdf-syntax-ns\
+#\x22\x0d\x0a   xmlns:svg\
+=\x22http://www.w3.\
+org/2000/svg\x22\x0d\x0a \
+  xmlns=\x22http://\
+www.w3.org/2000/\
+svg\x22\x0d\x0a   xmlns:s\
+odipodi=\x22http://\
+sodipodi.sourcef\
+orge.net/DTD/sod\
+ipodi-0.dtd\x22\x0d\x0a  \
+ xmlns:inkscape=\
+\x22http://www.inks\
+cape.org/namespa\
+ces/inkscape\x22\x0d\x0a \
+  version=\x221.1\x22\x0d\
+\x0a   id=\x22svg2\x22\x0d\x0a \
+  width=\x22192\x22\x0d\x0a \
+  height=\x22192\x22\x0d\x0a\
+   viewBox=\x220 0 \
+192 192\x22\x0d\x0a   sod\
+ipodi:docname=\x22p\
+lus.svg\x22\x0d\x0a   ink\
+scape:version=\x220\
+.92.2 (5c3e80d, \
+2017-08-06)\x22>\x0d\x0a \
+ <metadata\x0d\x0a    \
+ id=\x22metadata8\x22>\
+\x0d\x0a    <rdf:RDF>\x0d\
+\x0a      <cc:Work\x0d\
+\x0a         rdf:ab\
+out=\x22\x22>\x0d\x0a       \
+ <dc:format>imag\
+e/svg+xml</dc:fo\
+rmat>\x0d\x0a        <\
+dc:type\x0d\x0a       \
+    rdf:resource\
+=\x22http://purl.or\
+g/dc/dcmitype/St\
+illImage\x22 />\x0d\x0a  \
+      <dc:title \
+/>\x0d\x0a      </cc:W\
+ork>\x0d\x0a    </rdf:\
+RDF>\x0d\x0a  </metada\
+ta>\x0d\x0a  <defs\x0d\x0a  \
+   id=\x22defs6\x22 />\
+\x0d\x0a  <sodipodi:na\
+medview\x0d\x0a     pa\
+gecolor=\x22#ffffff\
+\x22\x0d\x0a     borderco\
+lor=\x22#666666\x22\x0d\x0a \
+    borderopacit\
+y=\x221\x22\x0d\x0a     obje\
+cttolerance=\x2210\x22\
+\x0d\x0a     gridtoler\
+ance=\x2210\x22\x0d\x0a     \
+guidetolerance=\x22\
+10\x22\x0d\x0a     inksca\
+pe:pageopacity=\x22\
+0\x22\x0d\x0a     inkscap\
+e:pageshadow=\x222\x22\
+\x0d\x0a     inkscape:\
+window-width=\x2218\
+63\x22\x0d\x0a     inksca\
 pe:window-height\
-=\x221025\x22\x0a     id=\
-\x22namedview4\x22\x0a   \
-  showgrid=\x22fals\
-e\x22\x0a     inkscape\
-:zoom=\x221.7383042\
-\x22\x0a     inkscape:\
-cx=\x22-108.27277\x22\x0a\
-     inkscape:cy\
-=\x22209.44504\x22\x0a   \
+=\x221025\x22\x0d\x0a     id\
+=\x22namedview4\x22\x0d\x0a \
+    showgrid=\x22fa\
+lse\x22\x0d\x0a     inksc\
+ape:zoom=\x221.7383\
+042\x22\x0d\x0a     inksc\
+ape:cx=\x22-108.272\
+77\x22\x0d\x0a     inksca\
+pe:cy=\x22209.44504\
+\x22\x0d\x0a     inkscape\
+:window-x=\x2257\x22\x0d\x0a\
+     inkscape:wi\
+ndow-y=\x2227\x22\x0d\x0a   \
   inkscape:windo\
-w-x=\x2257\x22\x0a     in\
-kscape:window-y=\
-\x2227\x22\x0a     inksca\
-pe:window-maximi\
-zed=\x221\x22\x0a     ink\
-scape:current-la\
-yer=\x22g831\x22 />\x0a  \
-<g\x0a     id=\x22g831\
-\x22\x0a     style=\x22st\
-roke:#b3b3b3;str\
-oke-linecap:roun\
-d\x22>\x0a    <path\x0a  \
-     sodipodi:no\
-detypes=\x22cc\x22\x0a   \
-    inkscape:con\
-nector-curvature\
-=\x220\x22\x0a       id=\x22\
-path812-3\x22\x0a     \
-  d=\x22m 134.96147\
-,95.594487 -79.7\
-95108,0.0945\x22\x0a  \
+w-maximized=\x221\x22\x0d\
+\x0a     inkscape:c\
+urrent-layer=\x22sv\
+g2\x22 />\x0d\x0a  <g\x0d\x0a  \
+   id=\x22g831\x22\x0d\x0a  \
+   style=\x22stroke\
+:#b3b3b3;stroke-\
+linecap:round\x22>\x0d\
+\x0a    <path\x0d\x0a    \
+   sodipodi:node\
+types=\x22cc\x22\x0d\x0a    \
+   inkscape:conn\
+ector-curvature=\
+\x220\x22\x0d\x0a       id=\x22\
+path812\x22\x0d\x0a      \
+ d=\x22m 95.091973,\
+56.172243 0.0944\
+7,79.795097\x22\x0d\x0a  \
      style=\x22fill\
 :none;fill-rule:\
 evenodd;stroke:#\
@@ -426,419 +837,29 @@
 mit:4;stroke-das\
 harray:none;stro\
 ke-opacity:1\x22 />\
-\x0a  </g>\x0a</svg>\x0a\
-\x00\x00\x08\x1f\
-<\
-?xml version=\x221.\
-0\x22 encoding=\x22UTF\
--8\x22 standalone=\x22\
-no\x22?>\x0a<!-- Creat\
-ed with Inkscape\
- (http://www.ink\
-scape.org/) -->\x0a\
-\x0a<svg\x0a   xmlns:d\
-c=\x22http://purl.o\
-rg/dc/elements/1\
-.1/\x22\x0a   xmlns:cc\
-=\x22http://creativ\
-ecommons.org/ns#\
-\x22\x0a   xmlns:rdf=\x22\
-http://www.w3.or\
-g/1999/02/22-rdf\
--syntax-ns#\x22\x0a   \
-xmlns:svg=\x22http:\
-//www.w3.org/200\
-0/svg\x22\x0a   xmlns=\
-\x22http://www.w3.o\
-rg/2000/svg\x22\x0a   \
-xmlns:sodipodi=\x22\
-http://sodipodi.\
-sourceforge.net/\
-DTD/sodipodi-0.d\
-td\x22\x0a   xmlns:ink\
-scape=\x22http://ww\
-w.inkscape.org/n\
-amespaces/inksca\
-pe\x22\x0a   version=\x22\
-1.1\x22\x0a   id=\x22svg2\
-\x22\x0a   width=\x22192\x22\
-\x0a   height=\x22192\x22\
-\x0a   viewBox=\x220 0\
- 192 192\x22\x0a   sod\
-ipodi:docname=\x22e\
-dit.svg\x22\x0a   inks\
-cape:version=\x220.\
-92.2 (5c3e80d, 2\
-017-08-06)\x22>\x0a  <\
-metadata\x0a     id\
-=\x22metadata8\x22>\x0a  \
-  <rdf:RDF>\x0a    \
-  <cc:Work\x0a     \
-    rdf:about=\x22\x22\
->\x0a        <dc:fo\
-rmat>image/svg+x\
-ml</dc:format>\x0a \
-       <dc:type\x0a\
-           rdf:r\
-esource=\x22http://\
-purl.org/dc/dcmi\
-type/StillImage\x22\
- />\x0a        <dc:\
-title />\x0a      <\
-/cc:Work>\x0a    </\
-rdf:RDF>\x0a  </met\
-adata>\x0a  <defs\x0a \
-    id=\x22defs6\x22 /\
->\x0a  <sodipodi:na\
-medview\x0a     pag\
-ecolor=\x22#ffffff\x22\
-\x0a     bordercolo\
-r=\x22#666666\x22\x0a    \
- borderopacity=\x22\
-1\x22\x0a     objectto\
-lerance=\x2210\x22\x0a   \
-  gridtolerance=\
-\x2210\x22\x0a     guidet\
-olerance=\x2210\x22\x0a  \
-   inkscape:page\
-opacity=\x220\x22\x0a    \
- inkscape:pagesh\
-adow=\x222\x22\x0a     in\
-kscape:window-wi\
-dth=\x221863\x22\x0a     \
-inkscape:window-\
-height=\x221025\x22\x0a  \
-   id=\x22namedview\
-4\x22\x0a     showgrid\
-=\x22false\x22\x0a     in\
-kscape:zoom=\x222.4\
-583333\x22\x0a     ink\
-scape:cx=\x2225.852\
-3\x22\x0a     inkscape\
-:cy=\x22102.01301\x22\x0a\
-     inkscape:wi\
-ndow-x=\x2257\x22\x0a    \
- inkscape:window\
--y=\x2227\x22\x0a     ink\
-scape:window-max\
-imized=\x221\x22\x0a     \
-inkscape:current\
--layer=\x22svg2\x22 />\
-\x0a  <path\x0a     st\
-yle=\x22fill:#99999\
-9;stroke:#999999\
-;stroke-width:1.\
-33333337\x22\x0a     d\
-=\x22M 24.40678,148\
-.92473 V 133.917\
-28 L 68.754672,8\
-9.5842 113.10257\
-,45.251123 l 14.\
-97875,15.021359 \
-14.97874,15.0213\
-6 -44.333988,44.\
-319178 -44.334,4\
-4.31918 H 39.399\
-422 24.40678 Z m\
- 112.28181,-97.3\
-56802 -15.0515,-\
-15.114105 8.6027\
-7,-8.260811 c 5.\
-40008,-5.185426 \
-9.73241,-8.26080\
-9 11.63711,-8.26\
-0809 4.22102,0 2\
-6.52981,22.33462\
-4 26.52981,26.56\
-0551 0,1.957621 \
--3.01092,6.15863\
-2 -8.33333,11.62\
-7168 l -8.33334,\
-8.562112 z\x22\x0a    \
- id=\x22path817\x22\x0a  \
-   inkscape:conn\
-ector-curvature=\
-\x220\x22 />\x0a</svg>\x0a\
-\x00\x00\x08K\
-<\
-?xml version=\x221.\
-0\x22 encoding=\x22UTF\
--8\x22 standalone=\x22\
-no\x22?>\x0a<!-- Creat\
-ed with Inkscape\
- (http://www.ink\
-scape.org/) -->\x0a\
-\x0a<svg\x0a   xmlns:d\
-c=\x22http://purl.o\
-rg/dc/elements/1\
-.1/\x22\x0a   xmlns:cc\
-=\x22http://creativ\
-ecommons.org/ns#\
-\x22\x0a   xmlns:rdf=\x22\
-http://www.w3.or\
-g/1999/02/22-rdf\
--syntax-ns#\x22\x0a   \
-xmlns:svg=\x22http:\
-//www.w3.org/200\
-0/svg\x22\x0a   xmlns=\
-\x22http://www.w3.o\
-rg/2000/svg\x22\x0a   \
-xmlns:sodipodi=\x22\
-http://sodipodi.\
-sourceforge.net/\
-DTD/sodipodi-0.d\
-td\x22\x0a   xmlns:ink\
-scape=\x22http://ww\
-w.inkscape.org/n\
-amespaces/inksca\
-pe\x22\x0a   version=\x22\
-1.1\x22\x0a   id=\x22svg2\
-\x22\x0a   width=\x22192\x22\
-\x0a   height=\x22192\x22\
-\x0a   viewBox=\x220 0\
- 192 192\x22\x0a   sod\
-ipodi:docname=\x22d\
-elete.svg\x22\x0a   in\
-kscape:version=\x22\
-0.92.2 (5c3e80d,\
- 2017-08-06)\x22>\x0a \
- <metadata\x0a     \
-id=\x22metadata8\x22>\x0a\
-    <rdf:RDF>\x0a  \
-    <cc:Work\x0a   \
-      rdf:about=\
-\x22\x22>\x0a        <dc:\
-format>image/svg\
-+xml</dc:format>\
-\x0a        <dc:typ\
-e\x0a           rdf\
-:resource=\x22http:\
-//purl.org/dc/dc\
-mitype/StillImag\
-e\x22 />\x0a        <d\
-c:title />\x0a     \
- </cc:Work>\x0a    \
-</rdf:RDF>\x0a  </m\
-etadata>\x0a  <defs\
-\x0a     id=\x22defs6\x22\
- />\x0a  <sodipodi:\
-namedview\x0a     p\
-agecolor=\x22#fffff\
-f\x22\x0a     borderco\
-lor=\x22#666666\x22\x0a  \
-   borderopacity\
-=\x221\x22\x0a     object\
-tolerance=\x2210\x22\x0a \
-    gridtoleranc\
-e=\x2210\x22\x0a     guid\
-etolerance=\x2210\x22\x0a\
-     inkscape:pa\
-geopacity=\x220\x22\x0a  \
-   inkscape:page\
-shadow=\x222\x22\x0a     \
-inkscape:window-\
-width=\x22784\x22\x0a    \
- inkscape:window\
--height=\x22480\x22\x0a  \
-   id=\x22namedview\
-4\x22\x0a     showgrid\
-=\x22false\x22\x0a     in\
-kscape:zoom=\x221.2\
-291667\x22\x0a     ink\
-scape:cx=\x22-47.99\
-9997\x22\x0a     inksc\
-ape:cy=\x2296.00000\
-3\x22\x0a     inkscape\
-:window-x=\x2257\x22\x0a \
-    inkscape:win\
-dow-y=\x2227\x22\x0a     \
-inkscape:window-\
-maximized=\x220\x22\x0a  \
-   inkscape:curr\
-ent-layer=\x22svg2\x22\
- />\x0a  <path\x0a    \
- style=\x22fill:#99\
-9999;stroke-widt\
-h:1.33333337\x22\x0a  \
-   d=\x22M 44.01994\
-,147.1665 38.367\
-572,141.51412 60\
-.68885,119.16384\
- 83.010129,96.81\
-3559 60.68885,74\
-.463272 38.36757\
-2,52.112986 44.0\
-1994,46.460618 4\
-9.672308,40.8082\
-5 72.022594,63.1\
-29528 94.372885,\
-85.450807 116.72\
-318,63.129528 13\
-9.07346,40.80825\
- l 5.65238,5.652\
-368 5.65236,5.65\
-2368 -22.32128,2\
-2.350286 -22.321\
-28,22.350287 22.\
-32128,22.350281 \
-22.32128,22.3502\
-8 -5.65236,5.652\
-38 -5.65238,5.65\
-236 -22.35028,-2\
-2.32128 -22.3502\
-95,-22.32127 -22\
-.350291,22.32127\
- -22.350286,22.3\
-2128 z\x22\x0a     id=\
-\x22path817\x22\x0a     i\
-nkscape:connecto\
-r-curvature=\x220\x22 \
-/>\x0a</svg>\x0a\
-\x00\x00\x08\xe1\
-<\
-?xml version=\x221.\
-0\x22 encoding=\x22UTF\
--8\x22 standalone=\x22\
-no\x22?>\x0a<!-- Creat\
-ed with Inkscape\
- (http://www.ink\
-scape.org/) -->\x0a\
-\x0a<svg\x0a   xmlns:d\
-c=\x22http://purl.o\
-rg/dc/elements/1\
-.1/\x22\x0a   xmlns:cc\
-=\x22http://creativ\
-ecommons.org/ns#\
-\x22\x0a   xmlns:rdf=\x22\
-http://www.w3.or\
-g/1999/02/22-rdf\
--syntax-ns#\x22\x0a   \
-xmlns:svg=\x22http:\
-//www.w3.org/200\
-0/svg\x22\x0a   xmlns=\
-\x22http://www.w3.o\
-rg/2000/svg\x22\x0a   \
-xmlns:sodipodi=\x22\
-http://sodipodi.\
-sourceforge.net/\
-DTD/sodipodi-0.d\
-td\x22\x0a   xmlns:ink\
-scape=\x22http://ww\
-w.inkscape.org/n\
-amespaces/inksca\
-pe\x22\x0a   version=\x22\
-1.1\x22\x0a   id=\x22svg2\
-\x22\x0a   width=\x22192\x22\
-\x0a   height=\x22192\x22\
-\x0a   viewBox=\x220 0\
- 192 192\x22\x0a   sod\
-ipodi:docname=\x22p\
-lus.svg\x22\x0a   inks\
-cape:version=\x220.\
-92.2 (5c3e80d, 2\
-017-08-06)\x22>\x0a  <\
-metadata\x0a     id\
-=\x22metadata8\x22>\x0a  \
-  <rdf:RDF>\x0a    \
-  <cc:Work\x0a     \
-    rdf:about=\x22\x22\
->\x0a        <dc:fo\
-rmat>image/svg+x\
-ml</dc:format>\x0a \
-       <dc:type\x0a\
-           rdf:r\
-esource=\x22http://\
-purl.org/dc/dcmi\
-type/StillImage\x22\
- />\x0a        <dc:\
-title />\x0a      <\
-/cc:Work>\x0a    </\
-rdf:RDF>\x0a  </met\
-adata>\x0a  <defs\x0a \
-    id=\x22defs6\x22 /\
->\x0a  <sodipodi:na\
-medview\x0a     pag\
-ecolor=\x22#ffffff\x22\
-\x0a     bordercolo\
-r=\x22#666666\x22\x0a    \
- borderopacity=\x22\
-1\x22\x0a     objectto\
-lerance=\x2210\x22\x0a   \
-  gridtolerance=\
-\x2210\x22\x0a     guidet\
-olerance=\x2210\x22\x0a  \
-   inkscape:page\
-opacity=\x220\x22\x0a    \
- inkscape:pagesh\
-adow=\x222\x22\x0a     in\
-kscape:window-wi\
-dth=\x221863\x22\x0a     \
-inkscape:window-\
-height=\x221025\x22\x0a  \
-   id=\x22namedview\
-4\x22\x0a     showgrid\
-=\x22false\x22\x0a     in\
-kscape:zoom=\x221.7\
-383042\x22\x0a     ink\
-scape:cx=\x22-108.2\
-7277\x22\x0a     inksc\
-ape:cy=\x22209.4450\
-4\x22\x0a     inkscape\
-:window-x=\x2257\x22\x0a \
-    inkscape:win\
-dow-y=\x2227\x22\x0a     \
-inkscape:window-\
-maximized=\x221\x22\x0a  \
-   inkscape:curr\
-ent-layer=\x22svg2\x22\
- />\x0a  <g\x0a     id\
-=\x22g831\x22\x0a     sty\
-le=\x22stroke:#b3b3\
-b3;stroke-lineca\
-p:round\x22>\x0a    <p\
-ath\x0a       sodip\
-odi:nodetypes=\x22c\
-c\x22\x0a       inksca\
-pe:connector-cur\
-vature=\x220\x22\x0a     \
-  id=\x22path812\x22\x0a \
-      d=\x22m 95.09\
-1973,56.172243 0\
-.09447,79.795097\
-\x22\x0a       style=\x22\
-fill:none;fill-r\
-ule:evenodd;stro\
-ke:#b3b3b3;strok\
-e-width:16;strok\
-e-linecap:round;\
-stroke-linejoin:\
-miter;stroke-mit\
-erlimit:4;stroke\
--dasharray:none;\
-stroke-opacity:1\
-\x22 />\x0a    <path\x0a \
-      sodipodi:n\
-odetypes=\x22cc\x22\x0a  \
-     inkscape:co\
-nnector-curvatur\
-e=\x220\x22\x0a       id=\
-\x22path812-3\x22\x0a    \
-   d=\x22m 134.9614\
-7,95.594487 -79.\
-795108,0.0945\x22\x0a \
-      style=\x22fil\
-l:none;fill-rule\
-:evenodd;stroke:\
-#b3b3b3;stroke-w\
-idth:16;stroke-l\
-inecap:round;str\
-oke-linejoin:mit\
-er;stroke-miterl\
-imit:4;stroke-da\
-sharray:none;str\
-oke-opacity:1\x22 /\
->\x0a  </g>\x0a</svg>\x0a\
-\
+\x0d\x0a    <path\x0d\x0a   \
+    sodipodi:nod\
+etypes=\x22cc\x22\x0d\x0a   \
+    inkscape:con\
+nector-curvature\
+=\x220\x22\x0d\x0a       id=\
+\x22path812-3\x22\x0d\x0a   \
+    d=\x22m 134.961\
+47,95.594487 -79\
+.795108,0.0945\x22\x0d\
+\x0a       style=\x22f\
+ill:none;fill-ru\
+le:evenodd;strok\
+e:#b3b3b3;stroke\
+-width:16;stroke\
+-linecap:round;s\
+troke-linejoin:m\
+iter;stroke-mite\
+rlimit:4;stroke-\
+dasharray:none;s\
+troke-opacity:1\x22\
+ />\x0d\x0a  </g>\x0d\x0a</s\
+vg>\x0d\x0a\
 "
 
 qt_resource_name = b"\
@@ -883,20 +904,6 @@
 \x00\x00\x00\x00\x00\x00\x00\x00\
 \x00\x00\x00\x10\x00\x02\x00\x00\x00\x06\x00\x00\x00\x03\
 \x00\x00\x00\x00\x00\x00\x00\x00\
-<<<<<<< HEAD
-\x00\x00\x00\x94\x00\x00\x00\x00\x00\x01\x00\x00*c\
-\x00\x00\x01\x82\xacyc)\
-\x00\x00\x00L\x00\x00\x00\x00\x00\x01\x00\x00\x12M\
-\x00\x00\x01\x82\xacyc%\
-\x00\x00\x00 \x00\x01\x00\x00\x00\x01\x00\x00\x00\x00\
-\x00\x00\x01\x82\xacyc%\
-\x00\x00\x00d\x00\x00\x00\x00\x00\x01\x00\x00\x19\xf1\
-\x00\x00\x01\x82\xacyc)\
-\x00\x00\x006\x00\x00\x00\x00\x00\x01\x00\x00\x04\xef\
-\x00\x00\x01\x82\xacyc1\
-\x00\x00\x00z\x00\x00\x00\x00\x00\x01\x00\x00\x22\x14\
-\x00\x00\x01\x82\xacyc1\
-=======
 \x00\x00\x00\x94\x00\x00\x00\x00\x00\x01\x00\x00+W\
 \x00\x00\x01\x86\x02\x8d2\xd0\
 \x00\x00\x00L\x00\x00\x00\x00\x00\x01\x00\x00\x12\x8e\
@@ -909,7 +916,6 @@
 \x00\x00\x01\x86\x02\x8d2\xcf\
 \x00\x00\x00z\x00\x00\x00\x00\x00\x01\x00\x00\x22\xce\
 \x00\x00\x01\x86\x02\x8d2\xcd\
->>>>>>> 23bda669
 "
 
 def qInitResources():
