--- conflicted
+++ resolved
@@ -198,8 +198,7 @@
         self.investment_evaluation_objfunc_dict = OrderedDict()
         lst = list()
         for method in [InvestmentsEvaluationObjectives.PowerFlow,
-                       InvestmentsEvaluationObjectives.TimeSeriesPowerFlow,
-                       InvestmentsEvaluationObjectives.OptimalPowerFlow]:
+                       InvestmentsEvaluationObjectives.TimeSeriesPowerFlow]:
             self.investment_evaluation_objfunc_dict[method.value] = method
             lst.append(method.value)
         self.ui.investment_evaluation_objfunc_ComboBox.setModel(gf.get_list_model(lst))
@@ -2471,13 +2470,8 @@
                     options = sim.InvestmentsEvaluationOptions(solver=method,
                                                                max_eval=max_eval,
                                                                pf_options=self.get_selected_power_flow_options(),
-<<<<<<< HEAD
-                                                               opf_options=self.get_opf_options(),
-                                                               obj_tpe=objf_tpe
-=======
                                                                objf_tpe=obj_fn_tpe,
                                                                plugin_fcn_ptr=fn_ptr
->>>>>>> 6be53a15
                                                                )
 
                     opf_time_series_results = self.get_opf_ts_results(
