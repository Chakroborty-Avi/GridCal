--- conflicted
+++ resolved
@@ -14,7 +14,6 @@
 # You should have received a copy of the GNU Lesser General Public License
 # along with this program; if not, write to the Free Software Foundation,
 # Inc., 51 Franklin Street, Fifth Floor, Boston, MA  02110-1301, USA.
-
 import datetime as dtelib
 import gc
 import sys
@@ -41,11 +40,8 @@
 import GridCal.Engine.basic_structures as bs
 import GridCal.Engine.grid_analysis as grid_analysis
 from GridCal.Engine.IO.file_system import get_create_gridcal_folder
-<<<<<<< HEAD
-=======
 from GridCal.Engine.IO.contingency_parser import import_contingencies_from_json, export_contingencies_json_file
 from GridCal.Engine.Core.Compilers.circuit_to_newton import NEWTON_AVAILBALE
->>>>>>> 23bda669
 from GridCal.Engine.Core.Compilers.circuit_to_bentayga import BENTAYGA_AVAILABLE
 from GridCal.Engine.Core.Compilers.circuit_to_newton_pa import NEWTON_PA_AVAILABLE
 from GridCal.Engine.Core.Compilers.circuit_to_alliander_pgm import ALLIANDER_PGM_AVAILABLE
@@ -523,6 +519,7 @@
         self.ui.actiongrid_Generator.triggered.connect(self.grid_generator)
 
         self.ui.actionImport_bus_coordinates.triggered.connect(self.import_bus_coordinates)
+
         self.ui.actionImport_contingencies.triggered.connect(self.import_contingencies)
 
         self.ui.actionApply_new_rates.triggered.connect(self.apply_new_rates)
@@ -946,14 +943,12 @@
                         error_msg('The file type ' + file_extension.lower() + ' is not accepted :(')
 
                 if len(self.circuit.buses) > 0:
-
                     quit_msg = "Are you sure that you want to quit the current grid and open a new one?" \
                                "\n If the process is cancelled the grid will remain."
                     reply = QMessageBox.question(self, 'Message', quit_msg, QMessageBox.Yes, QMessageBox.No)
 
                     if reply == QMessageBox.Yes:
                         self.open_file_now(filenames=file_names)
-
                 else:
                     # Just open the file
                     self.open_file_now(filenames=file_names)
@@ -4941,33 +4936,6 @@
 
         self.create_schematic_from_api()
 
-    def import_contingencies(self):
-        """
-        Open file to import contingencies file
-        """
-
-        files_types = "Formats (*.json)"
-
-        # call dialog to select the file
-
-        options = QFileDialog.Options()
-        if self.use_native_dialogues:
-            options |= QFileDialog.DontUseNativeDialog
-
-        filenames, type_selected = QtWidgets.QFileDialog.getOpenFileNames(parent=self,
-                                                                          caption='Open file',
-                                                                          dir=self.project_directory,
-                                                                          filter=files_types,
-                                                                          options=options)
-
-        if len(filenames) == 1:
-            contingencies = import_contingencies_from_json(filenames[0])
-            logger = self.circuit.set_contingencies(contingencies=contingencies)
-
-            if len(logger) > 0:
-                dlg = LogsDialogue('Contingencies import', logger)
-                dlg.exec_()
-
     def set_selected_bus_property(self, prop):
         """
 
@@ -7329,11 +7297,38 @@
                         "that you prefer.\n\n"
                         "Use the 'Create profiles button'.")
 
+
+    def import_contingencies(self):
+        """
+        Open file to import contingencies file
+        """
+
+        files_types = "Formats (*.json)"
+
+        # call dialog to select the file
+
+        options = QFileDialog.Options()
+        if self.use_native_dialogues:
+            options |= QFileDialog.DontUseNativeDialog
+
+        filenames, type_selected = QtWidgets.QFileDialog.getOpenFileNames(parent=self,
+                                                                          caption='Open file',
+                                                                          dir=self.project_directory,
+                                                                          filter=files_types,
+                                                                          options=options)
+
+        if len(filenames) == 1:
+            contingencies = import_contingencies_from_json(filenames[0])
+            logger = self.circuit.set_contingencies(contingencies=contingencies)
+
+            if len(logger) > 0:
+                dlg = LogsDialogue('Contingencies import', logger)
+                dlg.exec_()
+
     def initialize_contingencies(self):
-        self.circuit.initialize_contingencies(
-            min_branch_voltage=100,
-            max_branch_voltage=500
-        )
+        self.circuit.initialize_contingencies(min_branch_voltage=100,
+                                              max_branch_voltage=500)
+
     def export_contingencies(self):
 
         if len(self.circuit.contingencies) > 0:
