--- conflicted
+++ resolved
@@ -123,10 +123,7 @@
     boundary_set_name = 'micro_grid_BD.zip'
 
     # test_grid_name = 'IEEE 14 bus.zip'
-<<<<<<< HEAD
-=======
     # test_grid_name = 'IEEE14_from_PF.zip'
->>>>>>> 539cad39
     # boundary_set_name = 'BD_IEEE_Grids.zip'
 
     script_path = os.path.abspath(__file__)
@@ -137,11 +134,7 @@
     boundary_relative_path = os.path.join('data', 'grids', 'CGMES_2_4_15', boundary_set_name)
     boundary_path = os.path.abspath(os.path.join(os.path.dirname(script_path), boundary_relative_path))
 
-<<<<<<< HEAD
-    export_relative_path = os.path.join('data/output/cgmes_export_result', test_grid_name)
-=======
     export_relative_path = os.path.join('data/output/cgmes_export_result', f'{test_grid_name[:-4]}_GC.zip')
->>>>>>> 539cad39
     export_name = os.path.abspath(os.path.join(os.path.dirname(script_path), export_relative_path))
     if not os.path.exists(os.path.dirname(export_name)):
         os.makedirs(os.path.dirname(export_name))
