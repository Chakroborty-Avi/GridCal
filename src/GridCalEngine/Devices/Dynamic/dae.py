import numpy as np
from scipy.sparse import coo_matrix
from collections import defaultdict
<<<<<<< HEAD
import pandas as pd

from numpy import asarray
from numpy import savetxt
from GridCalEngine.Devices.Dynamic.model_list import DAEX, DAEY
=======
from GridCalEngine.Devices.Dynamic.model_list import dae_x0, dae_y0
>>>>>>> 4892fb13


class DAE:
    """
    DAE class to store numerical paramter, state and algebraic variable, jacobian and residual values.
    """
    def __init__(self, system):

        self.system = system

        self.xy_addr = list()
        self.x_addr = list()
        self.y_addr = list()

        self.nx = 0
        self.ny = 0

        self.x = dae_x0
        self.y = dae_y0
        self.xy = None
        self.f = None
        self.g = None

        # Dictionaries to accumulate Jacobian values
        self._dfx_dict  = {}
        self._dfy_dict  = {}
        self._dgx_dict  = {}
        self._dgy_dict  = {}

        # Sparse Jacobian values
        self.dfx = None
        self.dfy = None
        self.dgx = None
        self.dgy = None


        # Sets to store sparsity pattern
        self.sparsity_fx = list()
        self.sparsity_fy = list()
        self.sparsity_gx = list()
        self.sparsity_gy = list()

        # Dictionary with all the parameters
        self.params_dict = defaultdict(dict)

        # Dictionary with all the residuals for updating jacobian
        self.residuals_dict = defaultdict(dict)

        # NOTE: To change!
        self.Tf = 2

    def add_to_jacobian(self, jac_dict, sparsity_set, row, col, value):
        """
        Accumulate values and track sparsity pattern.
        """
        if (row, col) in jac_dict:
            jac_dict[(row, col)] += value
        else:
            jac_dict[(row, col)] = value  # First assignment
            sparsity_set.append((row, col))  # Store pattern

    def build_sparse_matrix(self, jac_dict, sparsity_set, shape, jac_type):
        """
        Convert accumulated values into a sparse matrix using the precomputed pattern.
        """

        rows, cols = zip(*sparsity_set) if sparsity_set else ([], [])
        if jac_type == 'dfx':
            values = [jac_dict.get((r, c), 0) for r, c in sparsity_set]
        if jac_type == 'dfy':
            values = [jac_dict.get((r, c + self.nx), 0) for r, c in sparsity_set]
        if jac_type == 'dgx':
            values = [jac_dict.get((r + self.nx, c), 0) for r, c in sparsity_set]
        if jac_type == 'dgy':
            values = [jac_dict.get((r + self.nx, c + self.nx), 0) for r, c in sparsity_set]

        return coo_matrix((values, (rows, cols)), shape=shape)

    def finalize_jacobians(self):
        """
        Builds all Jacobian matrices from stored triplets and sparsity patterns.
        """


        self.dfx = self.build_sparse_matrix(self._dfx_dict,
                                            [(row, col) for row, col in self.sparsity_fx],
                                            (self.nx, self.nx), 'dfx')

        self.dfy = self.build_sparse_matrix(self._dfy_dict,
                                            [(row, col - self.nx) for row, col in self.sparsity_fy],
                                            (self.nx, self.ny), 'dfy')

        self.dgx = self.build_sparse_matrix(self._dgx_dict,
                                            [(row - self.nx, col) for row, col in self.sparsity_gx],
                                            (self.ny, self.nx), 'dgx')

        self.dgy = self.build_sparse_matrix(self._dgy_dict,
                                            [(row - self.nx, col - self.nx) for row, col in self.sparsity_gy],
                                            (self.ny, self.ny), 'dgy')

    def initilize_fg(self):
        self.concatenate()
        self.build_xy()
        self.system.values_array = self.xy
        print(self.xy)
        self.system.update_jacobian()
        self.finalize_jacobians()
        print(self.dfx)
        print(self.dfy)
        print(self.dgx)
        print(self.dgy)
        # data = asarray(self.dfx)
        # savetxt('dfx.csv', data, delimiter=',')
        # data = asarray(self.dfy)
        # savetxt('dfy.csv', data, delimiter=',')
        # data = asarray(self.dgx)
        # savetxt('dgx.csv', data, delimiter=',')
        # data = asarray(self.dgy)
        # savetxt('dgy.csv', data, delimiter=',')

    def update_fg(self):
        self.concatenate()
        self.build_xy()
        self.system.values_array = self.xy
        self.system.update_jacobian()
        self.finalize_jacobians()

    def concatenate(self):
        self.xy = np.hstack((self.x, self.y))
    
    def build_xy(self):
        self.xy = []  
        for addr in self.xy_addr:
            if addr < self.nx:
                self.xy.append(self.x[addr])
            else:
                self.xy.append(self.y[addr - self.nx])
        return np.array(self.xy) #NOTE: wrong<|MERGE_RESOLUTION|>--- conflicted
+++ resolved
@@ -1,15 +1,7 @@
 import numpy as np
 from scipy.sparse import coo_matrix
 from collections import defaultdict
-<<<<<<< HEAD
-import pandas as pd
-
-from numpy import asarray
-from numpy import savetxt
-from GridCalEngine.Devices.Dynamic.model_list import DAEX, DAEY
-=======
 from GridCalEngine.Devices.Dynamic.model_list import dae_x0, dae_y0
->>>>>>> 4892fb13
 
 
 class DAE:
@@ -114,21 +106,8 @@
         self.concatenate()
         self.build_xy()
         self.system.values_array = self.xy
-        print(self.xy)
         self.system.update_jacobian()
         self.finalize_jacobians()
-        print(self.dfx)
-        print(self.dfy)
-        print(self.dgx)
-        print(self.dgy)
-        # data = asarray(self.dfx)
-        # savetxt('dfx.csv', data, delimiter=',')
-        # data = asarray(self.dfy)
-        # savetxt('dfy.csv', data, delimiter=',')
-        # data = asarray(self.dgx)
-        # savetxt('dgx.csv', data, delimiter=',')
-        # data = asarray(self.dgy)
-        # savetxt('dgy.csv', data, delimiter=',')
 
     def update_fg(self):
         self.concatenate()
