--- conflicted
+++ resolved
@@ -390,12 +390,7 @@
         triplets = []
         for i in range(model.n):
             for j, (func_index, var_index) in enumerate(positions):
-<<<<<<< HEAD
-
-                val = local_jacobian[i][j]
-=======
                 val = local_jacobian[i][func_index][var_index]
->>>>>>> c4e6e2f6
                 address_func = var_addresses[model.vars_index[func_index]][i]
                 address_var = var_addresses[model.vars_index[var_index]][i]
                 triplets.append((address_func, address_var, val))
