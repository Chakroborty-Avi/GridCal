--- conflicted
+++ resolved
@@ -3,9 +3,6 @@
 # file, You can obtain one at https://mozilla.org/MPL/2.0/.
 # SPDX-License-Identifier: MPL-2.0
 
-<<<<<<< HEAD
-
-=======
 import os
 import importlib
 import compileall
@@ -15,7 +12,6 @@
 import sympy as sp
 from GridCalEngine.Utils.dyn_param import NumDynParam, IdxDynParam
 from GridCalEngine.Utils.dyn_var import StatVar, AlgebVar, ExternState, ExternAlgeb, AliasState, DynVar
->>>>>>> d7dd0566
 from GridCalEngine.Devices.Dynamic.dae import DAE
 from GridCalEngine.Devices.Dynamic.setup import Setup
 from GridCalEngine.Devices.Dynamic.utils.paths import get_generated_module_path
@@ -55,9 +51,7 @@
         self.models = {}
         self.devices = {}
         self.dae = DAE(self)
-<<<<<<< HEAD
-        self.setup = Setup(self, models_list, datafile)
-=======
+        # self.setup = Setup(self, models_list, datafile)
 
         self.data = readjson(config.SYSTEM_JSON_PATH)
 
@@ -410,5 +404,4 @@
                 address_func = var_addresses[model.vars_index[func_index]][i]
                 address_var = var_addresses[model.vars_index[var_index]][i]
                 triplets.append((address_func, address_var, val))
-        return triplets
->>>>>>> d7dd0566
+        return triplets