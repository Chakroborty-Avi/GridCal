# This Source Code Form is subject to the terms of the Mozilla Public
# License, v. 2.0. If a copy of the MPL was not distributed with this
# file, You can obtain one at https://mozilla.org/MPL/2.0/.
# SPDX-License-Identifier: MPL-2.0

import importlib
import numpy as np
from GridCalEngine.Devices.Parents.editable_device import EditableDevice, DeviceType
from typing import Union
from GridCalEngine.Devices.Dynamic.utils.paths import get_pycode_path
from GridCalEngine.Devices.Dynamic.model_storage import ModelStorage
from GridCalEngine.Devices.Dynamic.symprocess import SymProcess
from GridCalEngine.Utils.dyn_param import NumDynParam
from GridCalEngine.Utils.dyn_var import *
from GridCalEngine.Utils.dyn_param import *



class DynamicModelTemplate(EditableDevice):
    """
    Represents a dynamic model template for a device, handling symbolic processing,
    storage of variables, and setting addresses.

    Inherits from EditableDevice, allowing dynamic model creation and symbolic processing.
    """
    def __init__(self, name: str, code: str, idtag: Union[str, None],
                 device_type: DeviceType):
        """
        Initializes a dynamic model template with symbolic processing and storage.

        :param name: Name of the dynamic model.
        :param code: Unique code identifier.
        :param idtag: Optional tag for identifying the model instance.
        :param device_type: The type of the device (e.g., generator, load, etc.).
        """
        EditableDevice.__init__(self,
                                name=name,
                                code=code,
                                idtag=idtag,
                                device_type=device_type)

        # Storage for model variables and parameters
        self.model_storage = ModelStorage(self.name)

        # Dictionary containing instance attributes
        self.dict = self.__dict__
        
        # Symbolic processing engine
        self.sym = SymProcess(self)

        # dictionary containing index of the variable as key and symbol of the variable as value
        self.vars_index = {}

        # list containing all the symbols of the variables in the model
        self.variables_list = []

        # Address mapping for algebraic variables

        # Set address function
        self.n = 0
        self.algeb_idx = {}     # Dictionary for algebraic variable indexing
        self.extalgeb_idx = {}  # Dictionary for external algebraic variable indexing
        self.states_idx = {}
        self.extstates_idx = {}

    def process_symbolic(self):
        """
        Generates symbolic equations and Jacobians for the dynamic model.
        """
        self.sym.generate()

    def store_data(self):
        """
        Stores different types of variables and parameters in the model storage.
        This method categorizes each instance variable and adds it to the corresponding 
        storage structure.

        Also, it saves a list with all the variables of a model and creates a dictionary with an index as key and the variable name as value
        """

        index = 0
        for key, elem in self.dict.items():
            # assign an index to every variable in the model populating vars_index dictionary
            if isinstance(elem, DynVar):
                self.variables_list.append(elem.symbol)
                self.vars_index[index] = elem.symbol
                index += 1

            if isinstance(elem, AlgebVar):
                self.model_storage.add_algebvars(elem)
            if isinstance(elem, StatVar):
                self.model_storage.add_statvars(elem)
            if isinstance(elem, ExternVar):
                self.model_storage.add_externvars(elem)
            if isinstance(elem, ExternState):
                self.model_storage.add_externstates(elem)
            if isinstance(elem, ExternAlgeb):
                self.model_storage.add_externalgebs(elem)

            #if isinstance(elem, NumDynParam):
             #   self.dae.params_dict[self.name][elem.symbol] = elem.value
            #if isinstance(elem, IdxDynParam):
             #   self.model_storage.add_idxdynparam(elem)
            #if isinstance(elem, ExtParam):
             #   self.model_storage.add_extparam(elem)

####################### TO CLEAN ################################

    def calc_local_jacs(self, f_input_values, g_input_values):
        pycode_path = get_pycode_path()
        pycode_module = importlib.import_module(pycode_path.replace("/", "."))
        pycode_code = getattr(pycode_module, self.name)
        jacobian_info = pycode_code.jacobian_info
        f_jacobians = []
        g_jacobians = []
        for i in range(self.n):
<<<<<<< HEAD
            local_jac = pycode_code.g_ia(*input_values[i])
            jacobians.append(local_jac)
        return jacobian_info, jacobians
    
    def calc_local_g(self, input_values):
        g = []
        pycode_path = get_pycode_path()
        pycode_module = importlib.import_module(pycode_path.replace("/", "."))
        pycode_code = getattr(pycode_module, self.name)
        for i in range(self.n):
            local_g = pycode_code.g_update(*input_values[i])
            g.append(local_g)
        return g
=======
            if f_input_values:
                local_f_jac = pycode_code.f_ia(*f_input_values[i])
                f_jacobians.append(local_f_jac)
            if g_input_values:
                local_g_jac = pycode_code.g_ia(*g_input_values[i])
                g_jacobians.append(local_g_jac)
        return f_jacobians, g_jacobians, jacobian_info
>>>>>>> 0b222e4d




         <|MERGE_RESOLUTION|>--- conflicted
+++ resolved
@@ -114,10 +114,13 @@
         f_jacobians = []
         g_jacobians = []
         for i in range(self.n):
-<<<<<<< HEAD
-            local_jac = pycode_code.g_ia(*input_values[i])
-            jacobians.append(local_jac)
-        return jacobian_info, jacobians
+            if f_input_values:
+                local_f_jac = pycode_code.f_ia(*f_input_values[i])
+                f_jacobians.append(local_f_jac)
+            if g_input_values:
+                local_g_jac = pycode_code.g_ia(*g_input_values[i])
+                g_jacobians.append(local_g_jac)
+        return f_jacobians, g_jacobians, jacobian_info
     
     def calc_local_g(self, input_values):
         g = []
@@ -128,15 +131,7 @@
             local_g = pycode_code.g_update(*input_values[i])
             g.append(local_g)
         return g
-=======
-            if f_input_values:
-                local_f_jac = pycode_code.f_ia(*f_input_values[i])
-                f_jacobians.append(local_f_jac)
-            if g_input_values:
-                local_g_jac = pycode_code.g_ia(*g_input_values[i])
-                g_jacobians.append(local_g_jac)
-        return f_jacobians, g_jacobians, jacobian_info
->>>>>>> 0b222e4d
+            
 
 
 
