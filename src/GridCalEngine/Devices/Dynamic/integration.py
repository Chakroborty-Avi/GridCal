--- conflicted
+++ resolved
@@ -38,8 +38,6 @@
             dae.update_fg()
 
             # Check convergence
-<<<<<<< HEAD
-=======
             residual_error = np.linalg.norm(residual, np.inf)
             if residual_error < tol:
                 return True
@@ -69,7 +67,6 @@
             dae.update_fg()
 
            # Check convergence
->>>>>>> d7dd0566
             residual_error = np.linalg.norm(residual, np.inf)
             if residual_error < tol:
                 return True
