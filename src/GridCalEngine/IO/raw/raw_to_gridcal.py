# This Source Code Form is subject to the terms of the Mozilla Public
# License, v. 2.0. If a copy of the MPL was not distributed with this
# file, You can obtain one at https://mozilla.org/MPL/2.0/.
# SPDX-License-Identifier: MPL-2.0
import numpy as np
import math
from typing import Dict, List, Tuple, Union
from GridCalEngine.basic_structures import Logger
import GridCalEngine.Devices as dev
from GridCalEngine.Topology import detect_substations
from GridCalEngine.Devices.multi_circuit import MultiCircuit
from GridCalEngine.IO.raw.devices.branch import RawBranch
from GridCalEngine.IO.raw.devices.bus import RawBus
from GridCalEngine.IO.raw.devices.facts import RawFACTS
from GridCalEngine.IO.raw.devices.generator import RawGenerator
from GridCalEngine.IO.raw.devices.load import RawLoad
from GridCalEngine.IO.raw.devices.fixed_shunt import RawFixedShunt
from GridCalEngine.IO.raw.devices.switched_shunt import RawSwitchedShunt
from GridCalEngine.IO.raw.devices.transformer import RawTransformer
from GridCalEngine.IO.raw.devices.two_terminal_dc_line import RawTwoTerminalDCLine
from GridCalEngine.IO.raw.devices.vsc_dc_line import RawVscDCLine
from GridCalEngine.IO.raw.devices.psse_circuit import PsseCircuit
from GridCalEngine.enumerations import (TapChangerTypes,
                                        TapPhaseControl,
                                        TapModuleControl)
from GridCalEngine.Utils.NumericalMethods.common import find_closest_number


def get_gridcal_bus(psse_bus: RawBus,
                    area_dict: Dict[int, dev.Area],
                    zone_dict: Dict[int, dev.Zone],
                    logger: Logger) -> Tuple[dev.Bus, Union[dev.Shunt, None]]:
    """

    :return:
    """

    bustype = {1: dev.BusMode.PQ_tpe, 2: dev.BusMode.PV_tpe, 3: dev.BusMode.Slack_tpe, 4: dev.BusMode.PQ_tpe}
    sh = None

    if psse_bus.version >= 33:
        # create bus
        name = psse_bus.NAME.replace("'", "")
        bus = dev.Bus(name=name,
                      Vnom=psse_bus.BASKV, code=str(psse_bus.I), vmin=psse_bus.EVLO, vmax=psse_bus.EVHI, xpos=0, ypos=0,
                      active=True,
                      area=area_dict[psse_bus.AREA],
                      zone=zone_dict[psse_bus.ZONE],
                      Vm0=psse_bus.VM,
                      Va0=np.deg2rad(psse_bus.VA))

    elif psse_bus.version == 32:
        # create bus
        name = psse_bus.NAME
        bus = dev.Bus(name=name, code=str(psse_bus.I), Vnom=psse_bus.BASKV, vmin=psse_bus.NVLO, vmax=psse_bus.NVHI,
                      xpos=0,
                      ypos=0,
                      active=True,
                      area=area_dict[psse_bus.AREA],
                      zone=zone_dict[psse_bus.ZONE],
                      Vm0=psse_bus.VM,
                      Va0=np.deg2rad(psse_bus.VA))

    elif psse_bus.version in [29, 30]:
        # create bus
        name = psse_bus.NAME
        bus = dev.Bus(name=name, code=str(psse_bus.I), Vnom=psse_bus.BASKV, vmin=0.9, vmax=1.1, xpos=0, ypos=0,
                      active=True,
                      area=area_dict[psse_bus.AREA],
                      zone=zone_dict[psse_bus.ZONE],
                      Vm0=psse_bus.VM,
                      Va0=np.deg2rad(psse_bus.VA))

        if psse_bus.GL > 0 or psse_bus.BL > 0:
            sh = dev.Shunt(name='Shunt_' + str(psse_bus.I),
                           G=psse_bus.GL, B=psse_bus.BL,
                           active=True)

    else:
        logger.add_warning('Bus not implemented for version', str(psse_bus.version))
        # create bus (try v33)
        name = psse_bus.NAME.replace("'", "")
        bus = dev.Bus(name=name,
                      Vnom=psse_bus.BASKV, code=str(psse_bus.I), vmin=psse_bus.EVLO, vmax=psse_bus.EVHI, xpos=0, ypos=0,
                      active=True,
                      area=area_dict[psse_bus.AREA],
                      zone=zone_dict[psse_bus.ZONE],
                      Vm0=psse_bus.VM,
                      Va0=np.deg2rad(psse_bus.VA))

    # set type
    if psse_bus.IDE in bustype.keys():
        bus.type = bustype[psse_bus.IDE]
    else:
        bus.type = dev.BusMode.PQ_tpe

    if int(psse_bus.IDE) == 4:
        bus.active = False

    if bus.type == dev.BusMode.Slack_tpe:
        bus.is_slack = True

    # Ensures unique name
    bus.name = bus.name.replace("'", "").strip()

    bus.code = str(psse_bus.I)

    if bus.name == '':
        bus.name = 'Bus ' + str(psse_bus.I)

    return bus, sh


def get_gridcal_load(psse_load: RawLoad, bus: dev.Bus, logger: Logger) -> dev.Load:
    """
    Return GridCal Load object
    Returns:
        Newton Load object
    """
    name = str(psse_load.I) + '_' + str(psse_load.ID).replace("'", "")
    name = name.strip()

    # GL and BL come in MW and MVAr
    vv = bus.Vnom ** 2.0

    if vv == 0:
        logger.add_error('Voltage equal to zero in load conversion', name)

    # self.SCALEs means if the load is scalable, so omit it
    g = psse_load.YP
    b = psse_load.YQ
    ir = psse_load.IP
    ii = -psse_load.IQ
    p = psse_load.PL
    q = psse_load.QL

    elm = dev.Load(name=name,
                   idtag=None,
                   code=name,
                   active=bool(psse_load.STATUS),
                   P=p, Q=q, Ir=ir, Ii=ii, G=g, B=b)
    if psse_load.SCALE == 1.0:
        elm.scalable = True
    else:
        elm.scalable = False

    return elm


def get_gridcal_shunt_fixed(psse_elm: RawFixedShunt, bus: dev.Bus, logger: Logger):
    """
    Return GridCal Shunt object
    Returns:
        GridCal Shunt object
    """
    name = str(psse_elm.I) + '_' + str(psse_elm.ID).replace("'", "")
    name = name.strip()

    # GL and BL come in MW and MVAr
    # They must be in siemens
    vv = bus.Vnom * bus.Vnom

    if vv == 0:
        logger.add_error('Voltage equal to zero in shunt conversion', name)

    g = psse_elm.GL
    b = psse_elm.BL

    elm = dev.Shunt(name=name,
                    idtag=None,
                    G=g, B=b,
                    active=bool(psse_elm.STATUS),
                    code=name)

    return elm


def get_gridcal_shunt_switched(
        psse_elm: RawSwitchedShunt,
        bus: dev.Bus,
        psse_bus_dict: Dict[int, dev.Bus],
        logger: Logger) -> dev.ControllableShunt:
    """

    :param psse_elm:
    :param bus:
    :param psse_bus_dict:
    :param logger:
    :return:
    """
    busnum_id = psse_elm.get_id()

    # GL and BL come in MW and MVAr
    # They must be in siemens
    vv = bus.Vnom ** 2.0

    if vv == 0:
        logger.add_error('Voltage equal to zero in shunt conversion', busnum_id)

    vset = 1.0

    is_controlled = False

    if psse_elm.MODSW in [1, 2]:
        # 1 - discrete adjustment, controlling voltage locally or at bus SWREG
        # 2 - continuous adjustment, controlling voltage locally or at bus SWREG
        b_init = psse_elm.BINIT * psse_elm.RMPCT / 100.0
        vset = (psse_elm.VSWHI + psse_elm.VSWLO) / 2.0
        is_controlled = True

    elif psse_elm.MODSW in [3, 4, 5, 6]:
        logger.add_warning(
            msg="Not supported control mode for Switched Shunt",
            value=psse_elm.MODSW
        )
        is_controlled = True
        b_init = psse_elm.BINIT
    else:
        b_init = psse_elm.BINIT

    vset = (psse_elm.VSWHI + psse_elm.VSWLO) / 2.0

    elm = dev.ControllableShunt(name='Switched shunt ' + busnum_id,
                                active=bool(psse_elm.STAT),
                                B=b_init,
                                vset=vset,
                                code=busnum_id,
                                is_nonlinear=True)

    if psse_elm.SWREG > 0:
        if psse_elm.SWREG != psse_elm.I:
            elm.control_bus = psse_bus_dict[psse_elm.SWREG]

    n_list = []
    b_list = []

    for i in range(1, 9):
        s = getattr(psse_elm, f"S{i}")
        n = getattr(psse_elm, f"N{i}")

        if s == 1:
            n_list.append(n)
            b_list.append(getattr(psse_elm, f"B{i}"))

    if len(n_list) == 1:
        elm.is_nonlinear = False

    elm.set_blocks(n_list, b_list)


    # def aggregate_blocks(n_list, b_list, precision=2):
    #     if len(n_list) != len(b_list):
    #         raise ValueError("The two lists must have the same length.")
    #
    #     # Dictionary to store the sum of n_list values for each unique value in b_list
    #     aggregation = {}
    #
    #     for n, b in zip(n_list, b_list):
    #         rounded_b = round(b, precision)
    #         # Round the float to avoid precision issues
    #         if rounded_b in aggregation:
    #             aggregation[rounded_b] += n
    #         else:
    #             aggregation[rounded_b] = n
    #
    #     # Convert the dictionary back to lists
    #     simplified_b_list = list(aggregation.keys())
    #     simplified_n_list = list(aggregation.values())
    #
    #     return simplified_n_list, simplified_b_list
    #
    # n_aggr, b_aggr = aggregate_blocks(n_list=n_list, b_list=b_list)
    #
    # # if len(n_aggr) == 1:   # all block are equal, ONE controllable shunt is created
    # #
    # #     b_per_step = b_aggr[0]
    # #     step = int(b_init / b_per_step) - 1 \
    # #         if (b_init / b_per_step == int(b_init / b_per_step)) else 1
    # #
    # #     elm = dev.ControllableShunt(
    # #         name='Switched shunt ' + busnum_id,
    # #         active=bool(psse_elm.STAT),
    # #         B=b_init,
    # #         number_of_steps=n_aggr[0],
    # #         step=step,
    # #         vset=vset,
    # #         code=busnum_id,
    # #         is_nonlinear=False,
    # #         b_per_step=b_per_step,
    # #         is_controlled=is_controlled,
    # #     )
    # #
    # #     circuit.add_controllable_shunt(bus, elm)
    # #
    # # else:       # blocks are different, MORE controllable shunts are created
    #
    # position_aggr = find_active_steps(n_aggr, b_aggr, b_init)
    # # if 0: turned off
    #
    # for i, (num, b_per_step, pos) in enumerate(zip(n_aggr, b_aggr, position_aggr)):
    #
    #     elm = dev.ControllableShunt(
    #         name='Switched_shunt_' + busnum_id + '_' + str(i),
    #         active=bool(psse_elm.STAT),
    #         number_of_steps=num,
    #         # B=b_init,
    #         # step=step,
    #         vset=vset,
    #         code=busnum_id,
    #         is_nonlinear=False,
    #         b_per_step=b_per_step,
    #         is_controlled=is_controlled,
    #     )
    #     # B is calculated when step is set
    #     if pos != 0:  # pos 0 means, turned off
    #         elm.step = pos - 1  # step 0 means, first step is active
    #
    #     circuit.add_controllable_shunt(bus, elm)
    #
    # if psse_elm.SWREG > 0:
    #     if psse_elm.SWREG != psse_elm.I:
    #         elm.control_bus = psse_bus_dict[psse_elm.SWREG]
    #
    # # elm.set_blocks(n_list, b_list)

    return elm


def find_active_steps(n_list, b_list, final_sum):
    """
    Find steps for switched shunt based on Binit.

    :param n_list: Numbers of steps in a block
    :param b_list: Sizes of steps in a block (B)
    :param final_sum: Binit
    :return:
    """

    def backtrack(block_index, current_sum, active_steps):
        # If we've processed all blocks
        if block_index == len(n_list):
            # Check if the current sum matches the final sum
            if current_sum == final_sum:
                return active_steps
            return None

        # Current block attributes
        num_steps = n_list[block_index]
        step_size = b_list[block_index]

        # Explore all subsets of steps for the current block
        for active_combination in range(
                1 << num_steps):  # 2^num_steps combinations
            # Calculate the sum of the active steps in this combination
            block_sum = 0
            active_position = 0  # Default to 0 if no step is active
            for step_index in range(num_steps):
                if (active_combination & (1 << step_index)) != 0:
                    block_sum += step_size
                    active_position = step_index + 1  # 1-indexed position of the active step

            # Recursive call for the next block
            result = backtrack(block_index + 1, current_sum + block_sum,
                               active_steps + [active_position])
            if result is not None:
                return result

        return None

    # Start backtracking from the first block with an initial sum of 0
    return backtrack(0, 0, [])


def get_gridcal_generator(psse_elm: RawGenerator, psse_bus_dict: Dict[int, dev.Bus], logger: Logger) -> dev.Generator:
    """

    :param psse_elm:
    :param psse_bus_dict:
    :param logger:
    :return:
    """
    name = str(psse_elm.I) + '_' + str(psse_elm.ID).replace("'", "")

    elm = dev.Generator(name=name,
                        idtag=None,
                        code=name,
                        P=psse_elm.PG,
                        vset=psse_elm.VS,
                        Qmin=psse_elm.QB,
                        Qmax=psse_elm.QT,
                        Snom=psse_elm.MBASE,
                        Pmax=psse_elm.PT,
                        Pmin=psse_elm.PB,
                        active=bool(psse_elm.STAT),
                        power_factor=psse_elm.WPF if psse_elm.WPF is not None else 0.8)

    if psse_elm.IREG > 0:
        if psse_elm.IREG != psse_elm.I:
            elm.control_bus = psse_bus_dict[psse_elm.IREG]

    return elm


def get_gridcal_transformer(
        psse_elm: RawTransformer,
        psse_bus_dict: Dict[int, dev.Bus],
        Sbase: float,
        logger: Logger,
        adjust_taps_to_discrete_positions: bool = False) -> Tuple[Union[dev.Transformer2W, dev.Transformer3W], int]:
    """

    :param psse_elm:
    :param psse_bus_dict:
    :param Sbase:
    :param logger:
    :param adjust_taps_to_discrete_positions: Modify the tap angle and module to the discrete positions
    :return:
    """

    """
    R1-2, X1-2 The measured impedance of the transformer between the buses to which its first
        and second windings are connected.

        When CZ is 1, they are the resistance and reactance, respectively, in pu on system
        MVA base and winding voltage base.

        When CZ is 2, they are the resistance and reactance, respectively, in pu on Winding
        1 to 2 MVA base (SBASE1-2) and winding voltage base.

        When CZ is 3, R1-2 is the load loss in watts, and X1-2 is the impedance magnitude
        in pu on Winding 1 to 2 MVA base (SBASE1-2) and winding voltage base. For
        three-phase transformers or three-phase banks of single phase transformers, R1-2
        should specify the three-phase load loss.

        R1-2 = 0.0 by default, but no default is allowed for X1-2.
    """

    psse_elm.CKT = str(psse_elm.CKT).replace("'", "")

    psse_elm.NAME = psse_elm.NAME.replace("'", "").strip()

    if psse_elm.windings == 0:
        # guess the number of windings
        psse_elm.windings = 2 if psse_elm.K == 0 else 3

    if psse_elm.windings == 2:
        bus_from = psse_bus_dict[psse_elm.I]
        bus_to = psse_bus_dict[psse_elm.J]

        name = "{0}_{1}_{2}_{3}_{4}_{5}_{6}".format(psse_elm.I, bus_from.name, bus_from.Vnom,
                                                    psse_elm.J, bus_to.name, bus_to.Vnom, psse_elm.CKT)

        name = name.replace("'", "").replace(" ", "").strip()

        code = str(psse_elm.I) + '_' + str(psse_elm.J) + '_' + str(psse_elm.CKT)
        code = code.strip().replace("'", "")

        """            
        PSS/e's randomness:            
        """

        if psse_elm.NOMV1 == 0:
            V1 = bus_from.Vnom
        else:
            V1 = psse_elm.NOMV1

        if psse_elm.NOMV2 == 0:
            V2 = bus_to.Vnom
        else:
            V2 = psse_elm.NOMV2

        contingency_factor = (psse_elm.RATE1_2 / psse_elm.RATE1_1
                              if psse_elm.RATE1_1 > 0.0 and psse_elm.RATE1_2 > 0.0
                              else 1.0)

        protection_factor = (psse_elm.RATE1_3 / psse_elm.RATE1_1
                             if psse_elm.RATE1_1 > 0.0 and psse_elm.RATE1_3 > 0.0
                             else 1.4)

        r, x, g, b, tap_module, tap_angle = psse_elm.get_2w_pu_impedances(Sbase=Sbase,
                                                                          v_bus_i=bus_from.Vnom,
                                                                          v_bus_j=bus_to.Vnom)

        if V1 >= V2:
            HV = V1
            LV = V2
        else:
            HV = V2
            LV = V1

        # GET CONTROL and TAP CHANGER DATA
        # transformer control
        tap_module_control_mode = TapModuleControl.fixed
        tap_phase_control_mode = TapPhaseControl.fixed
        regulation_bus = None
        # tap changer
        tc_total_positions: int = 1
        tc_neutral_position: int = 0
        tc_normal_position: int = 0
        tc_dV: float = 0.05
        tc_asymmetry_angle = 90
        tc_type: TapChangerTypes = TapChangerTypes.NoRegulation
        tc_tap_pos = 0

        if psse_elm.COD1 in [0, 1, -1]:  # for no-regulation(0) and voltage control (1)

            tap_module_control_mode = TapModuleControl.Vm if psse_elm.COD1 > 0 else TapModuleControl.fixed
            tap_phase_control_mode = TapPhaseControl.fixed

            if psse_elm.COD1 in [1, -1]:  # for voltage control (1)
                tc_type = TapChangerTypes.VoltageRegulation

            if psse_elm.VMA1 != 0:
                if psse_elm.NTP1 > 0:
                    tc_total_positions = psse_elm.NTP1
                    tc_neutral_position = np.floor(psse_elm.NTP1 / 2)
                    tc_normal_position = np.floor(psse_elm.NTP1 / 2)
                    tc_dV = (psse_elm.VMA1 - psse_elm.VMI1) / (
                            psse_elm.NTP1 - 1) \
                        if (psse_elm.NTP1 - 1) > 0 else 0.01
                    distance_from_low = tap_module - psse_elm.VMI1
                    tc_tap_pos = distance_from_low / tc_dV if tc_dV != 0 else 0.5
            elif psse_elm.VMA2 != 0:
                if psse_elm.NTP2 > 0:
                    tc_total_positions = psse_elm.NTP2
                    tc_neutral_position = np.floor(psse_elm.NTP2 / 2)
                    tc_normal_position = np.floor(psse_elm.NTP2 / 2)
                    tc_dV = (psse_elm.VMA2 - psse_elm.VMI2) / (
                            psse_elm.NTP2 - 1) \
                        if (psse_elm.NTP2 - 1) > 0 else 0.01
                    distance_from_low = tap_module - psse_elm.VMI2
                    tc_tap_pos = distance_from_low / tc_dV if tc_dV != 0 else 0.5
            else:
                if psse_elm.NTP3 > 0:
                    tc_total_positions = psse_elm.NTP3
                    tc_neutral_position = np.floor(psse_elm.NTP3 / 2)
                    tc_normal_position = np.floor(psse_elm.NTP3 / 2)
                    tc_dV = (psse_elm.VMA3 - psse_elm.VMI3) / (
                            psse_elm.NTP3 - 1) \
                        if (psse_elm.NTP3 - 1) > 0 else 0.01
                    distance_from_low = tap_module - psse_elm.VMI3
                    tc_tap_pos = distance_from_low / tc_dV if tc_dV != 0 else 0.5

            if round(tc_tap_pos, 2) != int(tc_tap_pos):
                # the calculated step is not an integer
                tc_dV = round(1 - tap_module, 6)
                tc_total_positions = 2
                tc_neutral_position = 0
                tc_normal_position = -1
                tc_tap_pos = -1
                tc_total_positions = 2  # [0,1]
                tc_neutral_position = 1
                tc_normal_position = 0
                tc_tap_pos = 0

                logger.add_warning(
                    msg='Calculated tap position is not integer',
                    device=code,
                    device_class='Transformer',
                    value=42)

        elif psse_elm.COD1 in [2, -2]:  # for reactive power flow control

            tap_module_control_mode = TapModuleControl.Qf if psse_elm.COD1 > 0 else TapModuleControl.fixed
            tap_phase_control_mode = TapPhaseControl.fixed

        elif psse_elm.COD1 in [3, -3]:  # for active power flow control

            tap_module_control_mode = TapModuleControl.fixed
            tap_phase_control_mode = TapPhaseControl.Pf if psse_elm.COD1 > 0 else TapPhaseControl.fixed
            tc_type = TapChangerTypes.Symmetrical
            tc_total_positions = psse_elm.NTP1
            tc_neutral_position = int((psse_elm.NTP1 + 1) / 2)
            tc_normal_position = int((psse_elm.NTP1 + 1) / 2)

            alpha_per_2 = math.radians(psse_elm.RMA1 / 2)
            # NTP1 should be an odd number
            number_of_symmetrical_step = (psse_elm.NTP1 - 1) / 2
            tc_dV = 2 * math.tan(alpha_per_2) / number_of_symmetrical_step

            d_ang = psse_elm.RMA1 / ((psse_elm.NTP1 - 1) / 2)
            # ?: this value is set internally by set_tap_phase
            # tc_tap_position
            tc_step = round(psse_elm.ANG1 / d_ang)
            if tc_step - (psse_elm.ANG1 / d_ang) > 0.1:
                logger.add_warning(
                    device=psse_elm,
                    device_class=psse_elm.class_name,
                    msg="Tap changer is not on discrete step.",
                    value=psse_elm.ANG1 / d_ang,
                )
            tc_tap_pos = tc_neutral_position + tc_step
            # print()
            # corrected_phase = elm.tap_changer.set_tap_phase(elm.tap_phase)
            # elm.tap_phase = corrected_phase
            #
            # print("Tap module, and phase calculated:",
            #       elm.tap_module, elm.tap_phase)

            # if psse_elm.NTP1 > 1:
            #     tc_total_positions = psse_elm.NTP1
            #     tc_neutral_position = int((psse_elm.NTP1 + 1) / 2)
            #     tc_normal_position = int((psse_elm.NTP1 + 1) / 2)
            #     alpha_per_2 = math.radians(psse_elm.RMA1)
            #     number_of_symmetrical_step = (psse_elm.NTP1 - 1) / 2
            #     tc_dV = 2 * math.tan(alpha_per_2) / number_of_symmetrical_step
            # else:
            #     tc_total_positions = 1
            #     tc_neutral_position = 0
            #     tc_normal_position = 0
            #     alpha_per_2 = math.radians(psse_elm.RMA1)
            #     tc_dV = 0.0
            #     logger.add_warning(msg='Number of tap positions == 1', value=1)

        elif psse_elm.COD1 in [4, -4]:  # for control of a dc line quantity
            # (valid only for two-winding transformers)

            logger.add_error(msg="Not implemented transformer control. (COD1)",
                             value=psse_elm.COD1)

        elif psse_elm.COD1 in [5, -5]:  # for asymmetric active power flow control

            tap_module_control_mode = TapModuleControl.Vm if psse_elm.COD1 > 0 else TapModuleControl.fixed
            tap_phase_control_mode = TapPhaseControl.Pf if psse_elm.COD1 > 0 else TapPhaseControl.fixed
            tc_type = TapChangerTypes.Asymmetrical
            tc_asymmetry_angle = psse_elm.CNXA1

        else:
            logger.add_error(msg="COD1 (transformer control mode) not recognized.",
                             value=psse_elm.COD1)

        elm = dev.Transformer2W(
            bus_from=bus_from,
            bus_to=bus_to,
            idtag=psse_elm.idtag,
            code=code,
            name=name,
            HV=HV,
            LV=LV,
            nominal_power=psse_elm.SBASE1_2,
            r=r,
            x=x,
            g=g,
            b=b,
            rate=psse_elm.RATE1_1,
            contingency_factor=round(contingency_factor, 6),
            protection_rating_factor=round(protection_factor, 6),
            # regulation_bus=regulation_bus,
            tap_module=tap_module,
            tap_phase=tap_angle,
            active=bool(psse_elm.STAT),
            mttf=0,
            mttr=0,
            tap_phase_control_mode=tap_phase_control_mode,
            tap_module_control_mode=tap_module_control_mode,
            tc_total_positions=tc_total_positions,
            tc_neutral_position=tc_neutral_position,
            tc_normal_position=tc_normal_position,
            tc_dV=tc_dV,
            tc_asymmetry_angle=tc_asymmetry_angle,
            tc_type=tc_type,
        )

        if adjust_taps_to_discrete_positions:

            if psse_elm.COD1 in [1, -1]:  # for voltage control (1)
                reg_bus_id = abs(psse_elm.CONT1)
                if reg_bus_id > 0:
                    elm.regulation_bus = psse_bus_dict.get(reg_bus_id, None)
                    # defined only in ControllableBranchParent

                elm.tap_module = elm.tap_changer.set_tap_module(tap_module=tap_module)

                logger.add_info("Raw import: tap module calculated:",
                                device=code,
                                value=elm.tap_module)

            elif psse_elm.COD1 in [3, -3]:  # for active power flow control

                elm.tap_phase = elm.tap_changer.set_tap_phase(tap_phase=tap_angle)

                logger.add_info("Raw import: tap phase calculated:",
                                device=code,
                                value=elm.tap_phase)

        mf, mt = elm.get_virtual_taps()

        # we need to discount that PSSe includes the virtual tap inside the normal tap
        elm.tap_module = tap_module / mf * mt

        return elm, 2

    elif psse_elm.windings == 3:

        bus_1 = psse_bus_dict[abs(psse_elm.I)]
        bus_2 = psse_bus_dict[abs(psse_elm.J)]
        bus_3 = psse_bus_dict[abs(psse_elm.K)]
        code = str(psse_elm.I) + '_' + str(psse_elm.J) + '_' + str(psse_elm.K) + '_' + str(psse_elm.CKT)

        V1 = bus_1.Vnom if psse_elm.NOMV1 == 0 else psse_elm.NOMV1
        V2 = bus_2.Vnom if psse_elm.NOMV2 == 0 else psse_elm.NOMV2
        V3 = bus_3.Vnom if psse_elm.NOMV3 == 0 else psse_elm.NOMV3

        """
        PSS/e's randomness:
        """

        # see: https://en.wikipedia.org/wiki/Per-unit_system
        base_change12 = Sbase / psse_elm.SBASE1_2
        base_change23 = Sbase / psse_elm.SBASE2_3
        base_change31 = Sbase / psse_elm.SBASE3_1

        if psse_elm.CZ == 1:
            """
            When CZ is 1, they are the resistance and reactance, respectively, in pu on system
            MVA base and winding voltage base.
            """
            r12 = psse_elm.R1_2
            x12 = psse_elm.X1_2
            r23 = psse_elm.R2_3
            x23 = psse_elm.X2_3
            r31 = psse_elm.R3_1
            x31 = psse_elm.X3_1

        elif psse_elm.CZ == 2:

            """
            When CZ is 2, they are the resistance and reactance, respectively, in pu on Winding
            1 to 2 MVA base (SBASE1-2) and winding voltage base.
            """
            zb12 = Sbase / psse_elm.SBASE1_2
            zb23 = Sbase / psse_elm.SBASE2_3
            zb31 = Sbase / psse_elm.SBASE3_1

            r12 = psse_elm.R1_2 * zb12
            x12 = psse_elm.X1_2 * zb12
            r23 = psse_elm.R2_3 * zb23
            x23 = psse_elm.X2_3 * zb23
            r31 = psse_elm.R3_1 * zb31
            x31 = psse_elm.X3_1 * zb31

        elif psse_elm.CZ == 3:

            """
            When CZ is 3, R1-2 is the load loss in watts, and X1-2 is the impedance magnitude
            in pu on Winding 1 to 2 MVA base (SBASE1-2) and winding voltage base. For
            three-phase transformers or three-phase banks of single phase transformers, R1-2
            should specify the three-phase load loss.
            """

            r12 = psse_elm.R1_2 * 1e-6
            x12 = psse_elm.X1_2 * base_change12
            r23 = psse_elm.R2_3 * 1e-6
            x23 = psse_elm.X2_3 * base_change23
            r31 = psse_elm.R3_1 * 1e-6
            x31 = psse_elm.X3_1 * base_change31
        else:
            raise Exception('Unknown impedance combination CZ=' + str(psse_elm.CZ))

        tr3w = dev.Transformer3W(bus1=bus_1,
                                 bus2=bus_2,
                                 bus3=bus_3,
                                 V1=V1, V2=V2, V3=V3,
                                 name=psse_elm.NAME,
                                 idtag=psse_elm.idtag,
                                 code=code,
                                 active=bool(psse_elm.STAT),
                                 r12=r12, r23=r23, r31=r31,
                                 x12=x12, x23=x23, x31=x31,
                                 rate12=psse_elm.RATE1_1,
                                 rate23=psse_elm.RATE2_1,
                                 rate31=psse_elm.RATE3_1)

        tr3w.winding1.tap_phase = psse_elm.ANG1
        tr3w.winding2.tap_phase = psse_elm.ANG2
        tr3w.winding3.tap_phase = psse_elm.ANG3
        tr3w.compute_delta_to_star()

        return tr3w, 3

    else:
        raise Exception(str(psse_elm.windings) + ' number of windings!')


def get_gridcal_line(psse_elm: RawBranch,
                     psse_bus_dict: Dict[int, dev.Bus],
                     Sbase: float,
                     logger: Logger) -> dev.Line:
    """

    :param psse_elm:
    :param psse_bus_dict:
    :param Sbase:
    :param logger:
    :return:
    """

    i = abs(psse_elm.I)
    j = abs(psse_elm.J)
    bus_from = psse_bus_dict[i]
    bus_to = psse_bus_dict[j]
    code = str(i) + '_' + str(j) + '_' + str(psse_elm.CKT).replace("'", "").strip()

    if psse_elm.NAME.strip() == '':
        name = "{0}_{1}_{2}_{3}_{4}_{5}_{6}".format(i, bus_from.name, bus_from.Vnom, j, bus_to.name, bus_to.Vnom,
                                                    psse_elm.CKT)
        name = name.replace("'", "").replace(" ", "").strip()
    else:
        name = psse_elm.NAME.strip()

    contingency_factor = psse_elm.RATE2 / psse_elm.RATE1 if psse_elm.RATE1 > 0.0 else 1.0

    if contingency_factor == 0:
        contingency_factor = 1.0

    protection_factor = psse_elm.RATE3 / psse_elm.RATE1 if psse_elm.RATE1 > 0.0 else 1.4

    if protection_factor == 0:
        protection_factor = 1.4

    branch = dev.Line(bus_from=bus_from,
                      bus_to=bus_to,
                      idtag=psse_elm.idtag,
                      code=code,
                      name=name,
                      r=psse_elm.R,
                      x=psse_elm.X,
                      b=psse_elm.B,
                      rate=psse_elm.RATE1,
                      contingency_factor=round(contingency_factor, 6),
                      protection_rating_factor=round(protection_factor, 6),
                      active=bool(psse_elm.ST),
                      mttf=0,
                      mttr=0,
                      length=psse_elm.LEN)
    return branch


def get_hvdc_from_vscdc(psse_elm: RawVscDCLine,
                        psse_bus_dict: Dict[int, dev.Bus],
                        Sbase: float,
                        logger: Logger) -> Union[dev.HvdcLine, None]:
    """
    Get equivalent object
    :param psse_elm:
    :param psse_bus_dict:
    :param Sbase: Base power in MVA
    :param logger:
    :return:
    """
    IBUS1 = abs(psse_elm.IBUS1)
    IBUS2 = abs(psse_elm.IBUS2)

    if IBUS1 > 0 and IBUS2 > 0:
        bus1 = psse_bus_dict[IBUS1]
        bus2 = psse_bus_dict[IBUS2]

        name1 = psse_elm.NAME.replace("'", "").replace('/', '').strip()
        code = str(psse_elm.IBUS1) + '_' + str(psse_elm.IBUS2) + '_1'

        Vset_f = psse_elm.ACSET1
        Vset_t = psse_elm.ACSET2
        rate = max(psse_elm.SMAX1, psse_elm.SMAX2)

        # Estimate power
        # P = dV^2 / R
        V1 = bus1.Vnom * Vset_f
        V2 = bus2.Vnom * Vset_t
        dV = (V1 - V2) * 1000.0  # in V
        P = dV * dV / psse_elm.RDC if psse_elm.RDC != 0 else 0  # power in W
        specified_power = P * 1e-6  # power in MW

        obj = dev.HvdcLine(bus_from=bus1,
                           bus_to=bus2,
                           name=name1,
                           code=code,
                           Pset=specified_power,
                           Vset_f=Vset_f,
                           Vset_t=Vset_t,
                           rate=rate)

        return obj
    else:

        logger.add_error("VscDCLine has no bus from or bus to, or is missing both", device=psse_elm.get_id())

        return None


def get_hvdc_from_twotermdc(psse_elm: RawTwoTerminalDCLine,
                            psse_bus_dict: Dict[int, dev.Bus],
                            Sbase: float,
                            logger: Logger) -> Union[dev.HvdcLine, None]:
    """

    :param psse_elm:
    :param psse_bus_dict:
    :param Sbase:
    :param logger:
    :return:
    """
    IPR = abs(psse_elm.IPR)
    IPI = abs(psse_elm.IPI)

    if IPR > 0 and IPI > 0:
        bus1 = psse_bus_dict[IPR]
        bus2 = psse_bus_dict[IPI]

        if psse_elm.MDC == 1 or psse_elm.MDC == 0:
            # SETVL is in MW
            specified_power = psse_elm.SETVL
        elif psse_elm.MDC == 2:
            # SETVL is in A, specified_power in MW
            specified_power = psse_elm.SETVL * psse_elm.VSCHD / 1000.0
        else:
            # doesn't say, so zero
            specified_power = 0.0

        # z_base = psse_elm.VSCHD * psse_elm.VSCHD / Sbase
        # r_pu = psse_elm.RDC / z_base

        Vset_f = 1.0
        Vset_t = 1.0

        name1 = psse_elm.NAME.replace("'", "").replace('"', "").replace('/', '').strip()
        code = str(psse_elm.IPR) + '_' + str(psse_elm.IPI) + '_1'

        # set the HVDC line active
        active = bus1.active and bus2.active

        obj = dev.HvdcLine(bus_from=bus1,  # Rectifier as of PSSe
                           bus_to=bus2,  # inverter as of PSSe
                           active=active,
                           name=name1,
                           code=code,
                           Pset=specified_power,
                           Vset_f=Vset_f,
                           Vset_t=Vset_t,
                           rate=specified_power,
                           r=psse_elm.RDC,
                           min_firing_angle_f=np.deg2rad(psse_elm.ANMNR),
                           max_firing_angle_f=np.deg2rad(psse_elm.ANMXR),
                           min_firing_angle_t=np.deg2rad(psse_elm.ANMNI),
                           max_firing_angle_t=np.deg2rad(psse_elm.ANMXI))
        return obj
    else:
        logger.add_error("HVDC2TermDC has no bus from or bus to, or is missing both", device=psse_elm.get_id())

        return None


def get_upfc_from_facts(psse_elm: RawFACTS,
                        psse_bus_dict: Dict[int, dev.Bus],
                        Sbase: float,
                        logger: Logger,
                        circuit: MultiCircuit):
    """
    Get equivalent object
    :param psse_elm:
    :param psse_bus_dict:
    :param Sbase:
    :param logger:
    :param circuit:
    :return:
    """
    bus1 = psse_bus_dict[abs(psse_elm.I)]

    if abs(psse_elm.J) > 0:
        bus2 = psse_bus_dict[abs(psse_elm.J)]
    else:
        bus2 = None

    name1 = psse_elm.NAME.replace("'", "").replace('"', "").replace('/', '').strip()
    idtag = str(psse_elm.I) + '_' + str(psse_elm.J) + '_1'

    mode = int(psse_elm.MODE)

    if '*' in str(psse_elm.SET2):
        psse_elm.SET2 = 0.0

    if '*' in str(psse_elm.SET1):
        psse_elm.SET1 = 0.0

    if abs(psse_elm.J) == 0:  # STATCOM device
        if mode == 0:
            active = False
        else:
            active = True

        # TODO add STATCOM obj

    elif abs(psse_elm.J) > 0:  # FACTS series device

        if mode == 0:
            active = False
        elif mode == 1 and abs(psse_elm.J) > 0:
            # shunt link
            sh = dev.Shunt(name='FACTS:' + name1, B=psse_elm.SHMX)
            circuit.add_shunt(bus1, sh)
            logger.add_warning('FACTS mode (shunt link) added as shunt', str(mode))

        elif mode == 2:
            # only shunt device: STATCOM
            logger.add_warning('FACTS mode (STATCOM) not implemented', str(mode))

        elif mode == 3 and abs(psse_elm.J) > 0:  # const Z
            # series and shunt links operating with series link at constant series impedance
            # sh = Shunt(name='FACTS:' + name1, B=psse_elm.SHMX)
            # load_from = Load(name='FACTS:' + name1, P=-psse_elm.PDES, Q=-psse_elm.QDES)
            # gen_to = Generator(name='FACTS:' + name1, active_power=psse_elm.PDES, voltage_module=psse_elm.VSET)
            # # branch = Line(bus_from=bus1, bus_to=bus2, name='FACTS:' + name1, x=psse_elm.LINX)
            # circuit.add_shunt(bus1, sh)
            # circuit.add_load(bus1, load_from)
            # circuit.add_generator(bus2, gen_to)
            # # circuit.add_line(branch)

            elm = dev.UPFC(name=name1,
                           bus_from=bus1,
                           bus_to=bus2,
                           code=idtag,
                           rs=psse_elm.SET1,
                           xs=psse_elm.SET2 + psse_elm.LINX,
                           rp=0.0,
                           xp=1.0 / psse_elm.SHMX if psse_elm.SHMX > 0 else 0.0,
                           vp=psse_elm.VSET,
                           Pset=psse_elm.PDES,
                           Qset=psse_elm.QDES,
                           rate=psse_elm.IMX + 1e-20)

            circuit.add_upfc(elm)

        elif mode == 4 and abs(psse_elm.J) > 0:
            # series and shunt links operating with series link at constant series voltage
            logger.add_warning('FACTS mode (series+shunt links) not implemented', str(mode))

        elif mode == 5 and abs(psse_elm.J) > 0:
            # master device of an IPFC with P and Q setpoints specified;
            # another FACTS device must be designated as the slave device
            # (i.e., its MODE is 6 or 8) of this IPFC.
            logger.add_warning('FACTS mode (IPFC) not implemented', str(mode))

        elif mode == 6 and abs(psse_elm.J) > 0:
            # 6 slave device of an IPFC with P and Q setpoints specified;
            #  the FACTS device specified in MNAME must be the master
            #  device (i.e., its MODE is 5 or 7) of this IPFC. The Q setpoint is
            #  ignored as the master device dictates the active power
            #  exchanged between the two devices.
            logger.add_warning('FACTS mode (IPFC) not implemented', str(mode))

        elif mode == 7 and abs(psse_elm.J) > 0:
            # master device of an IPFC with constant series voltage setpoints
            # specified; another FACTS device must be designated as the slave
            # device (i.e., its MODE is 6 or 8) of this IPFC
            logger.add_warning('FACTS mode (IPFC) not implemented', str(mode))

        elif mode == 8 and abs(psse_elm.J) > 0:
            # slave device of an IPFC with constant series voltage setpoints
            # specified; the FACTS device specified in MNAME must be the
            # master device (i.e., its MODE is 5 or 7) of this IPFC. The complex
            # Vd + jVq setpoint is modified during power flow solutions to reflect
            # the active power exchange determined by the master device
            logger.add_warning('FACTS mode (IPFC) not implemented', str(mode))

        else:
            return None
    else:
        return None


def psse_to_gridcal(psse_circuit: PsseCircuit,
                    logger: Logger,
                    branch_connection_voltage_tolerance: float = 0.1,
                    adjust_taps_to_discrete_positions: bool = False) -> MultiCircuit:
    """

    :param psse_circuit: PsseCircuit instance
    :param logger: Logger
    :param branch_connection_voltage_tolerance: tolerance in p.u. of a branch voltage to be considered a transformer
    :param adjust_taps_to_discrete_positions: Modify the tap angle and module to the discrete positions
    :return: MultiCircuit instance
    """

    circuit = MultiCircuit(Sbase=psse_circuit.SBASE)
    circuit.comments = 'Converted from a PSS/e .raw file'

    circuit.areas = [dev.Area(name=x.ARNAME) for x in psse_circuit.areas]
    circuit.zones = [dev.Zone(name=x.ZONAME) for x in psse_circuit.zones]

    area_dict = {val.I: elm for val, elm in zip(psse_circuit.areas, circuit.areas)}
    zones_dict = {val.I: elm for val, elm in zip(psse_circuit.zones, circuit.zones)}

    # scan for missing zones or areas (yes, PSSe is so crappy that can reference areas that do not exist)
    missing_areas = False
    missing_zones = False
    psse_bus_dict: Dict[int, dev.Bus] = dict()
    slack_buses: List[int] = list()
    for psse_bus in psse_circuit.buses:

        # replace area idx by area name if available
        if abs(psse_bus.AREA) not in area_dict.keys():
            area_dict[abs(psse_bus.AREA)] = dev.Area(name='A' + str(abs(psse_bus.AREA)))
            missing_areas = True

        if abs(psse_bus.ZONE) not in zones_dict.keys():
            zones_dict[abs(psse_bus.ZONE)] = dev.Zone(name='Z' + str(abs(psse_bus.ZONE)))
            missing_zones = True

        bus, bus_shunt = get_gridcal_bus(psse_bus=psse_bus,
                                         area_dict=area_dict,
                                         zone_dict=zones_dict,
                                         logger=logger)

        # bus.ensure_area_objects(circuit)

        if bus.type.value == 3:
            slack_buses.append(psse_bus.I)

        circuit.add_bus(bus)
        psse_bus_dict[psse_bus.I] = bus

        # legacy PSSe buses may have shunts declared within, so add them
        if bus_shunt is not None:
            circuit.add_shunt(bus=bus, api_obj=bus_shunt)

    if missing_areas:
        circuit.areas = [v for k, v in area_dict.items()]

    if missing_zones:
        circuit.zones = [v for k, v in zones_dict.items()]

    # check htat the area slack buses actually make sense
    for area in psse_circuit.areas:
        if area.ISW not in slack_buses:
            logger.add_error('The area slack bus is not marked as slack', str(area.ISW))

    # Go through loads
    for psse_load in psse_circuit.loads:
        if psse_load.I in psse_bus_dict:
            bus = psse_bus_dict[psse_load.I]
            api_obj = get_gridcal_load(psse_load, bus, logger)

            circuit.add_load(bus, api_obj)
        else:
            logger.add_error("Load bus is missing", psse_load.I, psse_load.I)

    # Go through shunts
    for psse_shunt in psse_circuit.fixed_shunts:
        if psse_shunt.I in psse_bus_dict:
            bus = psse_bus_dict[psse_shunt.I]
            api_obj = get_gridcal_shunt_fixed(psse_shunt, bus, logger)
            circuit.add_shunt(bus, api_obj)
        else:
            logger.add_error("Shunt bus missing", psse_shunt.I, psse_shunt.I)

    for psse_shunt in psse_circuit.switched_shunts:
        if psse_shunt.I in psse_bus_dict:
            bus = psse_bus_dict[psse_shunt.I]
            api_obj = get_gridcal_shunt_switched(psse_shunt, bus, psse_bus_dict, logger)
            circuit.add_controllable_shunt(bus, api_obj)
        else:
            logger.add_error("Switched shunt bus missing", psse_shunt.I, psse_shunt.I)

    # Go through generators
    for psse_gen in psse_circuit.generators:
        bus = psse_bus_dict[psse_gen.I]
        api_obj = get_gridcal_generator(psse_gen, psse_bus_dict, logger)

        circuit.add_generator(bus, api_obj)
        api_obj.is_controlled = psse_gen.WMOD == 0 or psse_gen.WMOD == 1

    # Go through Branches
    branches_already_there = set()

    # Go through Transformers
    for psse_branch in psse_circuit.transformers:
        # get the object
<<<<<<< HEAD
        branch, n_windings = get_gridcal_transformer(psse_branch, psse_bus_dict, psse_circuit.SBASE, logger)
=======
        transformer, n_windings = get_gridcal_transformer(
            psse_elm=psse_transformer,
            psse_bus_dict=psse_bus_dict,
            Sbase=psse_circuit.SBASE,
            logger=logger,
            adjust_taps_to_discrete_positions=adjust_taps_to_discrete_positions
        )
>>>>>>> 17ed3923

        if branch.idtag not in branches_already_there:
            # Add to the circuit
            if n_windings == 2:
<<<<<<< HEAD
                circuit.add_transformer2w(branch)
=======
                circuit.add_transformer2w(transformer)
>>>>>>> 17ed3923
            elif n_windings == 3:
                circuit.add_transformer3w(branch)
            else:
                raise Exception('Unsupported number of windings')
            branches_already_there.add(branch.idtag)

        else:
            logger.add_warning('The RAW file has a repeated transformer and it is omitted from the model',
                               branch.idtag)

    # Go through the Branches
    for psse_branch in psse_circuit.branches:
        # get the object
        branch = get_gridcal_line(psse_branch, psse_bus_dict, psse_circuit.SBASE, logger)

        # detect if this branch is actually a transformer
        if branch.should_this_be_a_transformer(branch_connection_voltage_tolerance, logger=logger):

            transformer = branch.get_equivalent_transformer()

            # Add to the circuit
            circuit.add_transformer2w(transformer)
            branches_already_there.add(branch.idtag)

        else:

            if branch.idtag not in branches_already_there:

                # Add to the circuit
                circuit.add_line(branch, logger=logger)
                branches_already_there.add(branch.idtag)

            else:
                logger.add_warning('The RAW file has a repeated line device and it is omitted from the model',
                                   str(branch.idtag))

    # Go through hvdc lines
    for psse_branch in psse_circuit.vsc_dc_lines:
        # get the object
        branch = get_hvdc_from_vscdc(psse_branch, psse_bus_dict, psse_circuit.SBASE, logger)

        if branch is not None:
            if branch.idtag not in branches_already_there:

                # Add to the circuit
                circuit.add_hvdc(branch)
                branches_already_there.add(branch.idtag)

            else:
                logger.add_warning('The RAW file has a repeated HVDC line device and it is omitted from the model',
                                   str(branch.idtag))

    for psse_branch in psse_circuit.two_terminal_dc_lines:
        # get the object
        branch = get_hvdc_from_twotermdc(psse_branch, psse_bus_dict, psse_circuit.SBASE, logger)

        if branch is not None:
            if branch.idtag not in branches_already_there:

                # Add to the circuit
                circuit.add_hvdc(branch)
                branches_already_there.add(branch.idtag)

            else:
                logger.add_warning('The RAW file has a repeated HVDC line device and it is omitted from the model',
                                   str(branch.idtag))

    # Go through facts
    for psse_elm in psse_circuit.facts:
        # since these may be shunt or series or both, pass the circuit so that the correct device is added
        if psse_elm.is_connected():
            get_upfc_from_facts(psse_elm, psse_bus_dict, psse_circuit.SBASE, logger, circuit=circuit)

    # detect substation from the raw file
    detect_substations(grid=circuit)

    return circuit<|MERGE_RESOLUTION|>--- conflicted
+++ resolved
@@ -247,128 +247,7 @@
 
     elm.set_blocks(n_list, b_list)
 
-
-    # def aggregate_blocks(n_list, b_list, precision=2):
-    #     if len(n_list) != len(b_list):
-    #         raise ValueError("The two lists must have the same length.")
-    #
-    #     # Dictionary to store the sum of n_list values for each unique value in b_list
-    #     aggregation = {}
-    #
-    #     for n, b in zip(n_list, b_list):
-    #         rounded_b = round(b, precision)
-    #         # Round the float to avoid precision issues
-    #         if rounded_b in aggregation:
-    #             aggregation[rounded_b] += n
-    #         else:
-    #             aggregation[rounded_b] = n
-    #
-    #     # Convert the dictionary back to lists
-    #     simplified_b_list = list(aggregation.keys())
-    #     simplified_n_list = list(aggregation.values())
-    #
-    #     return simplified_n_list, simplified_b_list
-    #
-    # n_aggr, b_aggr = aggregate_blocks(n_list=n_list, b_list=b_list)
-    #
-    # # if len(n_aggr) == 1:   # all block are equal, ONE controllable shunt is created
-    # #
-    # #     b_per_step = b_aggr[0]
-    # #     step = int(b_init / b_per_step) - 1 \
-    # #         if (b_init / b_per_step == int(b_init / b_per_step)) else 1
-    # #
-    # #     elm = dev.ControllableShunt(
-    # #         name='Switched shunt ' + busnum_id,
-    # #         active=bool(psse_elm.STAT),
-    # #         B=b_init,
-    # #         number_of_steps=n_aggr[0],
-    # #         step=step,
-    # #         vset=vset,
-    # #         code=busnum_id,
-    # #         is_nonlinear=False,
-    # #         b_per_step=b_per_step,
-    # #         is_controlled=is_controlled,
-    # #     )
-    # #
-    # #     circuit.add_controllable_shunt(bus, elm)
-    # #
-    # # else:       # blocks are different, MORE controllable shunts are created
-    #
-    # position_aggr = find_active_steps(n_aggr, b_aggr, b_init)
-    # # if 0: turned off
-    #
-    # for i, (num, b_per_step, pos) in enumerate(zip(n_aggr, b_aggr, position_aggr)):
-    #
-    #     elm = dev.ControllableShunt(
-    #         name='Switched_shunt_' + busnum_id + '_' + str(i),
-    #         active=bool(psse_elm.STAT),
-    #         number_of_steps=num,
-    #         # B=b_init,
-    #         # step=step,
-    #         vset=vset,
-    #         code=busnum_id,
-    #         is_nonlinear=False,
-    #         b_per_step=b_per_step,
-    #         is_controlled=is_controlled,
-    #     )
-    #     # B is calculated when step is set
-    #     if pos != 0:  # pos 0 means, turned off
-    #         elm.step = pos - 1  # step 0 means, first step is active
-    #
-    #     circuit.add_controllable_shunt(bus, elm)
-    #
-    # if psse_elm.SWREG > 0:
-    #     if psse_elm.SWREG != psse_elm.I:
-    #         elm.control_bus = psse_bus_dict[psse_elm.SWREG]
-    #
-    # # elm.set_blocks(n_list, b_list)
-
     return elm
-
-
-def find_active_steps(n_list, b_list, final_sum):
-    """
-    Find steps for switched shunt based on Binit.
-
-    :param n_list: Numbers of steps in a block
-    :param b_list: Sizes of steps in a block (B)
-    :param final_sum: Binit
-    :return:
-    """
-
-    def backtrack(block_index, current_sum, active_steps):
-        # If we've processed all blocks
-        if block_index == len(n_list):
-            # Check if the current sum matches the final sum
-            if current_sum == final_sum:
-                return active_steps
-            return None
-
-        # Current block attributes
-        num_steps = n_list[block_index]
-        step_size = b_list[block_index]
-
-        # Explore all subsets of steps for the current block
-        for active_combination in range(
-                1 << num_steps):  # 2^num_steps combinations
-            # Calculate the sum of the active steps in this combination
-            block_sum = 0
-            active_position = 0  # Default to 0 if no step is active
-            for step_index in range(num_steps):
-                if (active_combination & (1 << step_index)) != 0:
-                    block_sum += step_size
-                    active_position = step_index + 1  # 1-indexed position of the active step
-
-            # Recursive call for the next block
-            result = backtrack(block_index + 1, current_sum + block_sum,
-                               active_steps + [active_position])
-            if result is not None:
-                return result
-
-        return None
-
-    # Start backtracking from the first block with an initial sum of 0
-    return backtrack(0, 0, [])
 
 
 def get_gridcal_generator(psse_elm: RawGenerator, psse_bus_dict: Dict[int, dev.Bus], logger: Logger) -> dev.Generator:
@@ -1172,11 +1051,8 @@
     branches_already_there = set()
 
     # Go through Transformers
-    for psse_branch in psse_circuit.transformers:
+    for psse_transformer in psse_circuit.transformers:
         # get the object
-<<<<<<< HEAD
-        branch, n_windings = get_gridcal_transformer(psse_branch, psse_bus_dict, psse_circuit.SBASE, logger)
-=======
         transformer, n_windings = get_gridcal_transformer(
             psse_elm=psse_transformer,
             psse_bus_dict=psse_bus_dict,
@@ -1184,25 +1060,20 @@
             logger=logger,
             adjust_taps_to_discrete_positions=adjust_taps_to_discrete_positions
         )
->>>>>>> 17ed3923
-
-        if branch.idtag not in branches_already_there:
+
+        if transformer.idtag not in branches_already_there:
             # Add to the circuit
             if n_windings == 2:
-<<<<<<< HEAD
-                circuit.add_transformer2w(branch)
-=======
                 circuit.add_transformer2w(transformer)
->>>>>>> 17ed3923
             elif n_windings == 3:
-                circuit.add_transformer3w(branch)
+                circuit.add_transformer3w(transformer)
             else:
                 raise Exception('Unsupported number of windings')
-            branches_already_there.add(branch.idtag)
+            branches_already_there.add(transformer.idtag)
 
         else:
             logger.add_warning('The RAW file has a repeated transformer and it is omitted from the model',
-                               branch.idtag)
+                               transformer.idtag)
 
     # Go through the Branches
     for psse_branch in psse_circuit.branches:
