--- conflicted
+++ resolved
@@ -751,17 +751,17 @@
         cgmes_gen.minOperatingP = mc_elm.Pmin
         cgmes_gen.normalPF = mc_elm.Pf  # power_factor
 
-        # Synchronous Machine ------------------------------------------------
+        # Synchronous Machine
         object_template = cgmes_model.get_class_type("SynchronousMachine")
         cgmes_syn = object_template(rdfid=form_rdfid(mc_elm.idtag))
         cgmes_syn.description = mc_elm.code
         cgmes_syn.name = mc_elm.name
-        # cgmes_syn.aggregate is optional, not exported
+        # cgmes_syn.aggregate is optional, not exported\
         if mc_elm.bus.is_slack:
             cgmes_syn.referencePriority = 1
         else:
             cgmes_syn.referencePriority = 0
-        # TODO cgmes_syn.EquipmentContainer: VoltageLevel
+        # cgmes_syn.EquipmentContainer: VoltageLevel
         # TODO implement control_node in MultiCircuit
         # has_control: do we have control
         # control_type: voltage or power control, ..
@@ -769,26 +769,15 @@
         if mc_elm.is_controlled:
             cgmes_syn.RegulatingControl = create_cgmes_regulating_control(cgmes_syn, cgmes_model)
             cgmes_syn.RegulatingControl.RegulatingCondEq = cgmes_syn
-            cgmes_syn.controlEnabled = True
-        else:
-            cgmes_syn.controlEnabled = False
-
-        # Todo cgmes_syn.ratedPowerFactor = 1.0
+
+        # cgmes_syn.ratedPowerFactor =
         cgmes_syn.ratedS = mc_elm.Snom
         cgmes_syn.GeneratingUnit = cgmes_gen  # linking them together
         cgmes_gen.RotatingMachine = cgmes_syn  # linking them together
         cgmes_syn.maxQ = mc_elm.Qmax
         cgmes_syn.minQ = mc_elm.Qmin
-        cgmes_syn.r = mc_elm.R1 if mc_elm.R1 != 1e-20 else None  # default value not exported
-        cgmes_syn.p = -mc_elm.P  # negative sign!
-        cgmes_gen.q = -mc_elm.P * np.tan(np.arccos(mc_elm.Pf))
-        # TODO cgmes_syn.qPercent =
-        if cgmes_syn.p > 0:
-            cgmes_syn.operatingMode = SynchronousMachineOperatingMode.generator
-            cgmes_syn.type = SynchronousMachineKind.generator
-            # TODO motor, condenser ?
-
         cgmes_syn.Terminals = create_cgmes_terminal(mc_elm.bus, cgmes_syn, cgmes_model, logger)
+        # ...
 
         cgmes_model.add(cgmes_syn)
 
@@ -1049,10 +1038,7 @@
     get_cgmes_substations(gc_model, cgmes_model, logger)
     get_cgmes_voltage_levels(gc_model, cgmes_model, logger)
 
-<<<<<<< HEAD
-=======
     get_cgmes_tn_nodes(gc_model, cgmes_model, logger)
->>>>>>> a42a8d71
     get_cgmes_cn_nodes_from_buses(gc_model, cgmes_model, logger)
     # get_cgmes_cn_nodes_from_cns(gc_model, cgmes_model, logger)
 
