# GridCal
# Copyright (C) 2015 - 2024 Santiago Peñate Vera
#
# This program is free software; you can redistribute it and/or
# modify it under the terms of the GNU Lesser General Public
# License as published by the Free Software Foundation; either
# version 3 of the License, or (at your option) any later version.
#
# This program is distributed in the hope that it will be useful,
# but WITHOUT ANY WARRANTY; without even the implied warranty of
# MERCHANTABILITY or FITNESS FOR A PARTICULAR PURPOSE.  See the GNU
# Lesser General Public License for more details.
#
# You should have received a copy of the GNU Lesser General Public License
# along with this program; if not, write to the Free Software Foundation,
# Inc., 51 Franklin Street, Fifth Floor, Boston, MA  02110-1301, USA.
import numpy as np
import numba as nb
from scipy.sparse import csc_matrix
from typing import List, Union, Any
from GridCalEngine.basic_structures import IntVec, StrMat, StrVec, Vec, Mat
from GridCalEngine.DataStructures.numerical_circuit import NumericalCircuit
from GridCalEngine.Devices import ContingencyGroup
from GridCalEngine.Simulations.LinearFactors.linear_analysis import LinearMultiContingency
from GridCalEngine.Simulations.ContingencyAnalysis.Methods.srap import BusesForSrap
from GridCalEngine.Utils.Sparse.csc_numba import get_sparse_array_numba


@nb.njit(cache=True)
def get_ptdf_comp_numba(data, indices, indptr, PTDF, m, bd_indices):
    """
    This computes the compensatd PTDF for a single branch
    PTDFc = MLODF[m, βδ] x PTDF[βδ, :] + PTDF[m, :]
    :param data: MLODF[:, βδ].data
    :param indices: MLODF[:, βδ].indices
    :param indptr: MLODF[:, βδ].indptr
    :param PTDF: Full PTDF matrix
    :param m: intex of the monitored branch
    :param bd_indices: indices of the failed branches
    :return:
    """
    # Perform the operation
    result = PTDF[m, :]

    for j, bd_index in enumerate(bd_indices):
        for i in range(indptr[j], indptr[j + 1]):
            row_index = indices[i]
            if row_index == m:
                result += data[i] * PTDF[bd_index, :]

    return result


def get_ptdf_comp(mon_br_idx: int, branch_indices: IntVec, mlodf_factors: csc_matrix, PTDF: Mat):
    """
    Get the compensated PTDF values for a single monitored branch
    :param mon_br_idx:
    :param branch_indices:
    :param mlodf_factors:
    :param PTDF:
    :return:
    """
    # PTDFc = MLODF[m, βδ] x PTDF[βδ, :] + PTDF[m, :]
    # PTDFc = mlodf_factors[mon_br_idx, :] @ PTDF[branch_indices, :] + PTDF[mon_br_idx, :]

    res = get_ptdf_comp_numba(data=mlodf_factors.data,
                              indices=mlodf_factors.indices,
                              indptr=mlodf_factors.indptr,
                              PTDF=PTDF,
                              m=mon_br_idx,
                              bd_indices=branch_indices)

    # ok = np.allclose(res, PTDFc[0, :], atol=1e-6)

    return res


class ContingencyTableEntry:
    """
    Entry of a contingency report
    """

    __hdr__ = ["Time",
               "Area 1",
               "Area 2",
               "Monitored",
               "Contingency",
               "Base rating (MW)",
               "Contingency rating (MW)",
               "SRAP rating (MW)",
               "Base flow (MW)",
               "Post-Contingency flow (MW)",
               "Post-SRAP flow (MW)",
               "Base loading (pu)",
               "Post-Contingency loading (pu)",
               "Post-SRAP loading (pu)",
               "Overload",
               "SRAP availability",
               "SRAP Power (MW)",
               "Solved with SRAP"]

    def __init__(self,
                 # time_index: int,
                 # base_name: str,
                 # base_uuid: str,
                 # base_flow: complex,
                 # base_rating: float,
                 # base_loading: float,
                 # contingency_idx: int,
                 # contingency_name: str,
                 # contingency_uuid: str,
                 # post_contingency_flow: complex,
                 # contingency_rating: float,
                 # post_contingency_loading: float,
                 # solved_by_srap: bool = False,
                 # srap_power: float = 0.0,
                 # srap_bus_indices: IntVec = None):
                #
                time_index: int,
                area_from: str,
                area_to: str,
                base_name: str,
                contingency_name: str,
                base_rating: float,
                contingency_rating: float,
                srap_rating: float,
                base_flow: complex,
                post_contingency_flow: complex,
                post_srap_flow: complex,
                base_loading: float,
                post_contingency_loading: float,
                post_srap_loading: float,
                msg_ov: str,
                msg_srap: str,
                srap_power: float,
                solved_by_srap: bool = False):
        """
        ContingencyTableEntry constructor
        :param time_index:
        :param base_name:
        :param base_uuid:
        :param base_flow:
        :param base_rating:
        :param base_loading:
        :param contingency_idx:
        :param contingency_name:
        :param contingency_uuid:
        :param post_contingency_flow:
        :param contingency_rating:
        :param post_contingency_loading:
        :param solved_by_srap:
        :param srap_power:
        :param srap_bus_indices:
        """
        # self.time_index: int = time_index
        #
        # self.base_name: str = base_name
        # self.base_uuid: str = base_uuid
        #
        # self.base_flow = base_flow
        # self.base_rating = base_rating
        # self.base_loading = base_loading
        #
        # self.contingency_idx: int = contingency_idx
        # self.contingency_name: str = contingency_name
        # self.contingency_uuid: str = contingency_uuid
        # self.post_contingency_flow: complex = post_contingency_flow
        # self.contingency_rating: float = contingency_rating
        # self.post_contingency_loading: float = post_contingency_loading
        #
        # self.solved_by_srap: bool = solved_by_srap
        # self.srap_power = srap_power
        # self.srap_bus_indices: IntVec = srap_bus_indices if srap_bus_indices is not None else np.zeros(0, dtype=int)

        self.time_index: int = time_index
        self.area_from: str = area_from
        self.area_to: str = area_to
        self.base_name: str = base_name
        self.contingency_name: str = contingency_name
        self.base_rating: float = base_rating
        self.contingency_rating: float = contingency_rating
        self.srap_rating: float = srap_rating
        self.base_flow: complex = base_flow
        self.post_contingency_flow: complex = post_contingency_flow
        self.post_srap_flow: complex = post_srap_flow
        self.base_loading: float = base_loading
        self.post_contingency_loading: float = post_contingency_loading
        self.post_srap_loading: float = post_srap_loading
        self.msg_ov : str = msg_ov
        self.msg_srap = str = msg_srap
        self.srap_power: float = srap_power
        self.solved_by_srap: bool = solved_by_srap

    def get_headers(self) -> List[str]:
        """
        Get the headers
        :return: list of header names
        """
        return self.__hdr__

    def to_list(self) -> List[Any]:
        """
        Get a list representation of this entry
        :return: List[Any]
        """
        # return [self.time_index,
        #         self.base_name,
        #         self.base_uuid,
        #         self.base_flow,
        #         self.base_rating,
        #         self.base_loading,
        #         self.contingency_idx,
        #         self.contingency_name,
        #         self.contingency_uuid,
        #         self.post_contingency_flow,
        #         self.contingency_rating,
        #         self.post_contingency_loading,
        #         self.solved_by_srap,
        #         self.srap_power,
        #         ",".join(self.srap_bus_indices)]

        return [self.time_index,
                self.area_from,
                self.area_to,
                self.base_name,
                self.contingency_name,
                self.base_rating,
                self.contingency_rating,
                self.srap_rating,
                self.base_flow,
                self.post_contingency_flow,
                self.post_srap_flow,
                self.base_loading,
                self.post_contingency_loading,
                self.post_srap_loading,
                self.msg_ov,
                self.msg_srap,
                self.srap_power,
                self.solved_by_srap]

    def to_string_list(self) -> List[str]:
        """
        Get list of string values
        :return: List[str]
        """
        return [str(a) for a in self.to_list()]

    def to_array(self) -> StrVec:
        """
        Get array of string values
        :return: StrVec
        """
        return np.array(self.to_string_list())


class ContingencyResultsReport:
    """
    Contingency results report table
    """

    def __init__(self) -> None:
        """
        Constructor
        """
        self.entries: List[ContingencyTableEntry] = list()

    def add_entry(self, entry: ContingencyTableEntry):
        """
        Add contingencies entry
        :param entry: ContingencyTableEntry
        """
        self.entries.append(entry)

    def add(self,
            # time_index: int,
            # base_name: str,
            # base_uuid: str,
            # base_flow: complex,
            # base_rating: float,
            # base_loading: float,
            # contingency_idx: int,
            # contingency_name: str,
            # contingency_uuid: str,
            # post_contingency_flow: complex,
            # contingency_rating: float,
            # post_contingency_loading: float,
            # srap_fixing_probability: Mat = [],
            # solved_by_srap: bool = False,
            # srap_power: float = 0.0,
            # srap_bus_indices: IntVec = None):
            #
            time_index: int,
            area_from: str,
            area_to: str,
            base_name: str,
            contingency_name: str,
            base_rating: float,
            contingency_rating: float,
            srap_rating: float,
            base_flow: complex,
            post_contingency_flow: complex,
            post_srap_flow : complex,
            base_loading: float,
            post_contingency_loading: float,
            post_srap_loading: float,
            msg_ov = str,
            msg_srap = str,
            srap_power = float,
            solved_by_srap: bool = False):


        """
        Add report data
        :param time_index:
        :param base_name:
        :param base_uuid:
        :param base_flow:
        :param base_rating:
        :param base_loading:
        :param contingency_idx:
        :param contingency_name:
        :param contingency_uuid:
        :param post_contingency_flow:
        :param contingency_rating:
        :param post_contingency_loading:
        :param solved_by_srap:
        :param srap_power:
        :param srap_bus_indices:
        """
        self.add_entry(ContingencyTableEntry(#time_index=time_index,
                                             # base_name=base_name,
                                             # base_uuid=base_uuid,
                                             # base_flow=base_flow,
                                             # base_rating=base_rating,
                                             # base_loading=base_loading,
                                             # contingency_idx=contingency_idx,
                                             # contingency_name=contingency_name,
                                             # contingency_uuid=contingency_uuid,
                                             # post_contingency_flow=post_contingency_flow,
                                             # contingency_rating=contingency_rating,
                                             # post_contingency_loading=post_contingency_loading,
                                             # solved_by_srap=solved_by_srap,
                                             # srap_power=srap_power,
                                             # srap_bus_indices=srap_bus_indices))
                                            time_index= time_index,
                                            area_from = area_from,
                                            area_to = area_to,
                                            base_name= base_name,
                                            contingency_name= contingency_name,
                                            base_rating= base_rating,
                                            contingency_rating= contingency_rating,
                                            srap_rating= srap_rating,
                                            base_flow= base_flow,
                                            post_contingency_flow= post_contingency_flow,
                                            post_srap_flow= post_srap_flow,
                                            base_loading= base_loading,
                                            post_contingency_loading = post_contingency_loading,
                                            post_srap_loading= post_srap_loading,
                                            msg_ov = msg_ov,
                                            msg_srap = msg_srap,
                                            srap_power=srap_power,
                                            solved_by_srap = solved_by_srap))

    def merge(self, other: "ContingencyResultsReport"):
        """
        Add another ContingencyResultsReport in-place
        :param other: ContingencyResultsReport instance
        """
        self.entries += other.entries

    def size(self) -> int:
        """
        Get the size
        :return: number of entries
        """
        return len(self.entries)

    def n_cols(self) -> int:
        """
        Number of columns
        :return: int
        """
        return len(self.get_headers())

    @staticmethod
    def get_headers() -> list[str]:
        """
        Get the headers
        :return: List[str]
        """
        return ContingencyTableEntry.__hdr__

    def get_index(self) -> IntVec:
        """
        Get the index
        :return: IntVec
        """
        return np.arange(0, self.size())

    def get_data(self) -> StrMat:
        """
        Get data as list of lists of strings
        :return: List[List[str]]
        """
        data = np.empty((self.size(), self.n_cols()), dtype=object)
        for i, e in enumerate(self.entries):
            data[i, :] = e.to_array()
        return data

    def analyze(self,
                t: Union[None, int],
                mon_idx: IntVec,
                calc_branches: List[Any],
                numerical_circuit: NumericalCircuit,
                base_flow: Vec,
                base_loading: Vec,
                contingency_flows: Vec,
                contingency_loadings: Vec,
                contingency_idx: int,
                contingency_group: ContingencyGroup,
                using_srap: bool = False,
                srap_ratings: Union[Vec, None] = None,
                srap_max_power: float = 1400.0,
                srap_deadband: float = 0.0,
<<<<<<< HEAD
                min_monit_cont_sensitivity: float = 0.0,
=======
                contingency_deadband: float = 0.0,
>>>>>>> aba4ee2e
                srap_rever_to_nominal_rating: bool = False,
                multi_contingency: LinearMultiContingency = None,
                PTDF: Mat = None,
                available_power: Vec = None,
                srap_used_power: Mat = None,
                F:Vec = None,
                T:Vec = None,
                bus_area_indices:Vec = None,
                area_names:Vec = None,
                top_n: int = 5,
                detailed_massive_report: bool = True):
        """
        Analize contingency resuts and add them to the report
        :param t: time index
        :param mon_idx: array of monitored branch indices
        :param calc_branches: array of calculation branches
        :param numerical_circuit: NumericalCircuit
        :param base_flow: base flows array
        :param base_loading: base loading array
        :param contingency_flows: flows array after the contingency
        :param contingency_loadings: loading array after the contingency
        :param contingency_idx: contingency group index
        :param contingency_group: ContingencyGroup
        :param using_srap: Inspect contingency using the SRAP conditions
        :param srap_ratings: Array of protection ratings of the branches to use with SRAP
        :param srap_max_power: Max amount of power to lower using SRAP conditions
        :param srap_deadband: (in %)
        :param srap_rever_to_nominal_rating:
        :param multi_contingency: list of buses for SRAP conditions
        :param PTDF: PTDF for SRAP conditions
        :param available_power: Array of power avaiable for SRAP
        :param srap_used_power: (branch, nbus) matrix to stre SRAP usage
        :param top_n: maximum number of nodes affecting the oveload
        :param detailed_massive_report: Generate massive report
        """

        #Reporting base case
        if (contingency_idx == 0): #only doing it once per hour

            for m in mon_idx:

                if abs(base_flow[m]) > numerical_circuit.rates[m]: #only add if overloaded

                    self.add(time_index=t if t is not None else 0,  # --------->Convertir a fecha
                             area_from = area_names[bus_area_indices[F[m]]],
                             area_to = area_names[bus_area_indices[T[m]]],
                             base_name=numerical_circuit.branch_data.names[m],
                             contingency_name=  'Base',
                             base_rating=numerical_circuit.branch_data.rates[m],
                             contingency_rating=numerical_circuit.branch_data.contingency_rates[m],
                             srap_rating=srap_ratings[m],
                             base_flow=abs(base_flow[m]),
                             post_contingency_flow = 0.0,
                             post_srap_flow= 0.0,
                             base_loading= abs(base_flow[m]) / (numerical_circuit.rates[m]+ 1e-9),
                             post_contingency_loading= 0.0,
                             post_srap_loading= 0.0,
                             msg_ov= 'Overload not acceptable',
                             msg_srap='SRAP not applicable',
                             srap_power= 0.0,
                             solved_by_srap='False')


        #Now evalueting the effect of contingencies
        for m in mon_idx:  # for each monitored branch ...

            c_flow = abs(contingency_flows[m])
            b_flow = abs(base_flow[m])

            c_load = abs(contingency_loadings[m])

            rate_nx_pu = numerical_circuit.contingency_rates[m]/(numerical_circuit.rates[m]+ 1e-9)
            rate_srap_pu = srap_ratings[m]/(numerical_circuit.rates[m]+ 1e-9)

            # Affected by contingency?
            affected_by_cont1 = contingency_flows[m] != base_flow[m]
<<<<<<< HEAD
            affected_by_cont2 = c_flow/(b_flow+ 1e-9) - 1 > min_monit_cont_sensitivity
=======
            affected_by_cont2 = c_flow/(b_flow+ 1e-9) - 1 > contingency_deadband
>>>>>>> aba4ee2e

            # Only study if the flow is affected enough by contingency, if it produces an overload, and if the variation affects negatively to the flow
            if affected_by_cont1 and affected_by_cont2 and c_load > 1 and c_flow > b_flow:

                #Conditions to set behaviour
                if 1 < c_load <= rate_nx_pu:
                    ov_status = 1
                    msg_ov = 'Overload acceptable'
                    cond_srap = False
                    msg_srap = 'SRAP not needed'
                    solved_by_srap = False
                    post_srap_flow = c_flow
                    max_srap_power = 0.0

                elif rate_nx_pu < c_load <= rate_srap_pu:
                    ov_status = 2
                    msg_ov = 'Overload not acceptable' # Overwritten if solved
                    cond_srap = True # Srap aplicable
                    msg_srap = 'SRAP applicable'
                    solved_by_srap = False
                    post_srap_flow = c_flow # Overwritten if srap activated
                    max_srap_power = 0.0

                elif rate_srap_pu < c_load <= rate_srap_pu + srap_deadband/100:
                    ov_status = 3
                    msg_ov = 'Overload not acceptable'
                    cond_srap = True
                    msg_srap = 'SRAP not applicable'
                    solved_by_srap = False
                    post_srap_flow = c_flow # Overwritten if srap activated
                    max_srap_power = 0.0

                elif c_load > rate_srap_pu + srap_deadband/100:
                    ov_status = 4
                    msg_ov = 'Overload not acceptable'
                    cond_srap = False
                    msg_srap = 'SRAP not applicable'
                    solved_by_srap = False
                    post_srap_flow = c_flow
                    max_srap_power = 0.0


                if using_srap and cond_srap:

                    # compute the sensitivities for the monitored line with all buses
                    # PTDFc = MLODF[m, βδ] x PTDF[βδ, :] + PTDF[m, :]
                    # PTDFc = multi_contingency.mlodf_factors[m, :] @ PTDF[multi_contingency.branch_indices, :] + PTDF[m, :]
                    PTDFc = get_ptdf_comp(mon_br_idx=m,
                                          branch_indices=multi_contingency.branch_indices,
                                          mlodf_factors=multi_contingency.mlodf_factors,
                                          PTDF=PTDF)

                    # information about the buses that we can use for SRAP
                    sensitivities, indices = get_sparse_array_numba(PTDFc, threshold=1e-3)
                    buses_for_srap = BusesForSrap(branch_idx=m,
                                                  bus_indices=indices,
                                                  sensitivities=sensitivities)

                    if (srap_rever_to_nominal_rating):
                        rate_goal = numerical_circuit.rates[m]
                    else:
                        rate_goal = numerical_circuit.contingency_rates[m]

                    solved_by_srap, max_srap_power = buses_for_srap.is_solvable(
                        c_flow=contingency_flows[m].real,  # the real part because it must have the sign
                        rating=rate_goal,
                        srap_pmax_mw=srap_max_power,
                        available_power=available_power,
                        branch_idx=m,
                        top_n=top_n,
                        srap_used_power=srap_used_power
                    )

                    post_srap_flow = abs(c_flow) - abs(max_srap_power)
                    if post_srap_flow < 0:
                        post_srap_flow = 0.0

                    if (solved_by_srap and ov_status == 2):
                        msg_ov = 'Overload acceptable'

                if detailed_massive_report:
                    # self.add(time_index=t if t is not None else 0,
                    #          base_name=numerical_circuit.branch_data.names[m],
                    #          base_uuid=calc_branches[m].idtag,
                    #          base_flow=abs(b_flow),
                    #          base_rating=numerical_circuit.branch_data.rates[m],
                    #          base_loading=abs(base_loading[m] * 100.0),
                    #          contingency_idx=contingency_idx,
                    #          contingency_name=contingency_group.name,
                    #          contingency_uuid=contingency_group.idtag,
                    #          post_contingency_flow=abs(c_flow),
                    #          contingency_rating=numerical_circuit.branch_data.contingency_rates[m],
                    #          post_contingency_loading=abs(contingency_loadings[m]) * 100.0,
                    #          solved_by_srap=solved_by_srap,
                    #          srap_power=max_srap_power,
                    #          srap_bus_indices=None)


                    self.add(time_index=t if t is not None else 0,  # --------->Convertir a fecha
                             area_from=area_names[bus_area_indices[F[m]]],
                             area_to=area_names[bus_area_indices[T[m]]],
                             base_name=numerical_circuit.branch_data.names[m],
                             contingency_name=contingency_group.name,
                             base_rating=numerical_circuit.branch_data.rates[m],
                             contingency_rating=numerical_circuit.branch_data.contingency_rates[m],
                             srap_rating = srap_ratings[m],
                             base_flow=abs(b_flow),
                             post_contingency_flow=abs(c_flow),
                             post_srap_flow = post_srap_flow,
                             base_loading=abs(base_loading[m] ),
                             post_contingency_loading=abs(contingency_loadings[m]) ,
                             post_srap_loading = post_srap_flow /(numerical_circuit.rates[m]+ 1e-9),
                             msg_ov = msg_ov,
                             msg_srap = msg_srap,
                             srap_power=abs(max_srap_power),
                             solved_by_srap=solved_by_srap)

                # else:
                #
                #     if detailed_massive_report:
                #         # self.add(time_index=t if t is not None else 0,
                #         #          base_name=numerical_circuit.branch_data.names[m],
                #         #          base_uuid=calc_branches[m].idtag,
                #         #          base_flow=b_flow,
                #         #          base_rating=numerical_circuit.branch_data.rates[m],
                #         #          base_loading=abs(base_loading[m] * 100.0),
                #         #          contingency_idx=contingency_idx,
                #         #          contingency_name=contingency_group.name,
                #         #          contingency_uuid=contingency_group.idtag,
                #         #          post_contingency_flow=c_flow,
                #         #          contingency_rating=numerical_circuit.branch_data.contingency_rates[m],
                #         #          post_contingency_loading=abs(contingency_loadings[m]) * 100.0)
                #
                #         self.add(time_index=t if t is not None else 0,  # --------->Convertir a fecha
                #                  base_uuid=calc_branches[m].idtag,  # --------->Cambiar a CCAA1
                #                  contingency_uuid=contingency_group.idtag,  # --------->Cambiar a CCAA2
                #                  base_name=numerical_circuit.branch_data.names[m],
                #                  contingency_name=contingency_group.name,
                #                  base_rating=numerical_circuit.branch_data.rates[m],
                #                  contingency_rating=numerical_circuit.branch_data.contingency_rates[m],
                #                  srap_rating=srap_ratings[m],
                #                  base_flow=abs(b_flow),
                #                  post_contingency_flow=abs(c_flow),
                #                  post_srap_flow=abs(c_flow) - 0,
                #                  base_loading=abs(base_loading[m]),
                #                  post_contingency_loading=abs(contingency_loadings[m]) ,
                #                  post_srap_loading=(abs(c_flow) - 0)  / (
                #                              numerical_circuit.rates[m] + 1e-9),
                #                  msg_ov=msg_ov,
                #                  msg_srap=msg_srap,
                #                  srap_power=abs(max_srap_power),
                #                  solved_by_srap= False)<|MERGE_RESOLUTION|>--- conflicted
+++ resolved
@@ -422,11 +422,7 @@
                 srap_ratings: Union[Vec, None] = None,
                 srap_max_power: float = 1400.0,
                 srap_deadband: float = 0.0,
-<<<<<<< HEAD
-                min_monit_cont_sensitivity: float = 0.0,
-=======
                 contingency_deadband: float = 0.0,
->>>>>>> aba4ee2e
                 srap_rever_to_nominal_rating: bool = False,
                 multi_contingency: LinearMultiContingency = None,
                 PTDF: Mat = None,
@@ -503,11 +499,7 @@
 
             # Affected by contingency?
             affected_by_cont1 = contingency_flows[m] != base_flow[m]
-<<<<<<< HEAD
-            affected_by_cont2 = c_flow/(b_flow+ 1e-9) - 1 > min_monit_cont_sensitivity
-=======
             affected_by_cont2 = c_flow/(b_flow+ 1e-9) - 1 > contingency_deadband
->>>>>>> aba4ee2e
 
             # Only study if the flow is affected enough by contingency, if it produces an overload, and if the variation affects negatively to the flow
             if affected_by_cont1 and affected_by_cont2 and c_load > 1 and c_flow > b_flow:
