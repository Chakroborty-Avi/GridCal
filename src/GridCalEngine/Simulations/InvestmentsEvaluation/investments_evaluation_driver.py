# GridCal
# Copyright (C) 2015 - 2024 Santiago Peñate Vera
#
# This program is free software; you can redistribute it and/or
# modify it under the terms of the GNU Lesser General Public
# License as published by the Free Software Foundation; either
# version 3 of the License, or (at your option) any later version.
#
# This program is distributed in the hope that it will be useful,
# but WITHOUT ANY WARRANTY; without even the implied warranty of
# MERCHANTABILITY or FITNESS FOR A PARTICULAR PURPOSE.  See the GNU
# Lesser General Public License for more details.
#
# You should have received a copy of the GNU Lesser General Public License
# along with this program; if not, write to the Free Software Foundation,
# Inc., 51 Franklin Street, Fifth Floor, Boston, MA  02110-1301, USA.
import numpy as np
import hyperopt
import functools

from typing import List, Dict, Union
from GridCalEngine.Simulations.driver_template import DriverTemplate
from GridCalEngine.Simulations.PowerFlow.power_flow_driver import PowerFlowDriver, PowerFlowOptions
from GridCalEngine.Simulations.driver_types import SimulationTypes
from GridCalEngine.Simulations.InvestmentsEvaluation.investments_evaluation_results import InvestmentsEvaluationResults
from GridCalEngine.Core.Devices.multi_circuit import MultiCircuit
from GridCalEngine.Core.Devices.Aggregation.investment import Investment
from GridCalEngine.Core.DataStructures.numerical_circuit import NumericalCircuit
from GridCalEngine.Core.DataStructures.numerical_circuit import compile_numerical_circuit_at
from GridCalEngine.Simulations.PowerFlow.power_flow_worker import multi_island_pf_nc
<<<<<<< HEAD
from GridCalEngine.Simulations.InvestmentsEvaluation.MVRSM import MVRSM_minimize, MVRSM_minimize_md
=======
from GridCalEngine.Simulations.InvestmentsEvaluation.MVRSM import MVRSM_multi_minimize
>>>>>>> ada6628b
from GridCalEngine.Simulations.InvestmentsEvaluation.stop_crits import StochStopCriterion
from GridCalEngine.basic_structures import IntVec, Vec
from GridCalEngine.enumerations import InvestmentEvaluationMethod
from GridCalEngine.Simulations.InvestmentsEvaluation.investments_evaluation_options import InvestmentsEvaluationOptions


class InvestmentsEvaluationDriver(DriverTemplate):
    name = 'Investments evaluation'
    tpe = SimulationTypes.InvestmestsEvaluation_run

    def __init__(self, grid: MultiCircuit,
                 options: InvestmentsEvaluationOptions):
        """
        InputsAnalysisDriver class constructor
        :param grid: MultiCircuit instance
        :param method: InvestmentEvaluationMethod
        :param max_eval: Maximum number of evaluations
        """
        DriverTemplate.__init__(self, grid=grid)

        # options object
        self.options = options

        # results object
        self.results = InvestmentsEvaluationResults(investment_groups_names=grid.get_investment_groups_names(),
                                                    max_eval=0)

        self.__eval_index = 0

        # dictionary of investment groups
        self.investments_by_group: Dict[int, List[Investment]] = self.grid.get_investmenst_by_groups_index_dict()

        # dimensions
        self.dim = len(self.grid.investments_groups)

        # numerical circuit
        self.nc: Union[NumericalCircuit, None] = None

        # gather a dictionary of all the elements, this serves for the investments generation
        self.get_all_elements_dict = self.grid.get_all_elements_dict()

    def get_steps(self):
        """

        :return:
        """
        return self.results.get_index()

    def objective_function_old(self, combination: IntVec):
        """
        Function to evaluate a combination of investments
        :param combination: vector of investments (yes/no)
        :return: objective function value
        """

        # add all the investments of the investment groups reflected in the combination
        inv_list = list()
        for i, active in enumerate(combination):
            if active == 1:
                inv_list += self.investments_by_group[i]

        # enable the investment
        # TODO: use MultiCircuit deep copies instead of NumericalCircuit copies (try deepcopy module)
        nc_mod = self.nc.copy()
        nc_mod.set_investments_status(investments_list=inv_list, status=1)

        # do something
        res = multi_island_pf_nc(nc=nc_mod, options=self.options.pf_options)
        total_losses = np.sum(res.losses.real)
        overload_score = res.get_oveload_score(branch_prices=nc_mod.branch_data.overload_cost)
        # voltage_score = res.get_undervoltage_overvoltage_score(undervoltage_prices=self.nc.bus_data.undervoltage_cost,
        #                                                        overvoltage_prices=self.nc.bus_data.overvoltage_cost,
        #                                                        vmin=self.nc.bus_data.Vmin,
        #                                                        vmax=self.nc.bus_data.Vmax)
        voltage_score = 0.0

        capex_score = sum([inv.CAPEX for inv in inv_list]) * 0.00001

        f = total_losses + overload_score + voltage_score + capex_score

        # store the results
        self.results.set_at(eval_idx=self.__eval_index,
                            capex=sum([inv.CAPEX for inv in inv_list]),
                            opex=sum([inv.OPEX for inv in inv_list]),
                            losses=total_losses,
                            overload_score=overload_score,
                            voltage_score=voltage_score,
                            objective_function=f - capex_score,
                            combination=combination,
                            index_name="Evaluation {}".format(self.__eval_index))

        # revert to disabled
        # nc_mod.set_investments_status(investments_list=inv_list, status=0)

        # increase evaluations
        self.__eval_index += 1

        self.report_progress2(self.__eval_index, self.options.max_eval)

        return f

    def objective_function(self, combination: IntVec) -> Vec:
        """
        Function to evaluate a combination of investments
        :param combination: vector of investments (yes/no). Length = number of investment groups
        :return: objective function criteria values
        """

        # add all the investments of the investment groups reflected in the combination
        inv_list = list()
        for i, active in enumerate(combination):
            if active == 1:
                inv_list += self.investments_by_group[i]

        # enable the investment
        self.grid.set_investments_status(investments_list=inv_list,
                                         status=True,
                                         all_elemnts_dict=self.get_all_elements_dict)

        branches = self.grid.get_branches_wo_hvdc()
        buses = self.grid.get_buses()

        # do something
        driver = PowerFlowDriver(grid=self.grid, options=self.options.pf_options)
        driver.run()
        res = driver.results

        # compute scores
        losses_score = np.sum(res.losses.real)
<<<<<<< HEAD
        overload_score = get_overload_score(res.loading, branches)
        voltage_module_score = get_voltage_module_score(res.voltage, buses)
        voltage_angle_score = get_voltage_phase_score(res.voltage, buses)
        capex_array = np.array([inv.CAPEX for inv in inv_list])
        opex_array = np.array([inv.OPEX for inv in inv_list])

        # get arrays for first iteration
        if self.__eval_index == 0:
            capex_array = np.array([0])
            opex_array = np.array([0])

        capex_score = np.sum(capex_array)
        opex_score = np.sum(opex_array)

        all_scores = np.array([losses_score, overload_score, voltage_module_score, voltage_angle_score, capex_score,
                               opex_score])

        # # Compute objective function with wights and normalization factors (old)
        # f = (losses_score * self.l_factor * self.options.w_losses +
        #      overload_score * self.oload_factor * self.options.w_overload +
        #      voltage_module_score * self.vm_factor * self.options.w_voltage_module +
        #      capex_score * self.capex_factor * self.options.w_capex)

        # Get f ( only for results visualization purposes)
        # TODO: maybe this is not the best way to show results
        f = np.sum(all_scores)

        # store the results. Objective function is actually technical criteria ( y-axis of paretto plot)
        # self.results.set_at(eval_idx=self.__eval_index,
        #                     capex=capex_score,
        #                     opex=opex_score,
        #                     losses=losses_score * self.l_factor,
        #                     overload_score=overload_score,
        #                     voltage_score=voltage_module_score,
        #                     objective_function=f - opex_score - capex_score,
        #                     combination=combination,
        #                     index_name="Evaluation {}".format(self.__eval_index))
=======
        voltage_module_score = get_voltage_module_score(res, buses, norm)
        voltage_angle_score = 0.0
        capex_score = np.sum(np.array([inv.CAPEX for inv in inv_list])) * 0
        # opex_score = get_opex_score()

        f = losses_score + overload_score + voltage_module_score + capex_score

        # store the results
        self.results.set_at(eval_idx=self.__eval_index,
                            capex=sum([inv.CAPEX for inv in inv_list]),
                            opex=sum([inv.OPEX for inv in inv_list]),
                            losses=losses_score,
                            overload_score=overload_score,
                            voltage_score=voltage_module_score,
                            objective_function=f - capex_score,
                            combination=combination,
                            index_name="Evaluation {}".format(self.__eval_index))
>>>>>>> ada6628b

        # revert to disabled
        self.grid.set_investments_status(investments_list=inv_list,
                                         status=False,
                                         all_elemnts_dict=self.get_all_elements_dict)

        # increase evaluations
        self.__eval_index += 1

        self.report_progress2(self.__eval_index, self.options.max_eval)

<<<<<<< HEAD
        return all_scores
=======
        return np.array([losses_score, overload_score, voltage_module_score, capex_score])
>>>>>>> ada6628b

    def independent_evaluation(self) -> None:
        """
        Run a one-by-one investment evaluation without considering multiple evaluation groups at a time
        """
        self.report_text("Running independent investments evaluation...")
        # compile the snapshot
        self.nc = compile_numerical_circuit_at(circuit=self.grid, t_idx=None)
        self.results = InvestmentsEvaluationResults(investment_groups_names=self.grid.get_investment_groups_names(),
                                                    max_eval=len(self.grid.investments_groups) + 1)
        # disable all status
        self.nc.set_investments_status(investments_list=self.grid.investments, status=0)

        # evaluate the investments
        self.__eval_index = 0

        # add baseline
        self.objective_function(combination=np.zeros(self.results.n_groups, dtype=int))

        dim = len(self.grid.investments_groups)

        for k in range(dim):
            self.report_text("Evaluating investment group {}...".format(k))

            combination = np.zeros(dim, dtype=int)
            combination[k] = 1

            self.objective_function(combination=combination)

        self.report_done()

    def optimized_evaluation_hyperopt(self) -> None:
        """
        Run an optimized investment evaluation without considering multiple evaluation groups at a time
        """
        self.report_text("Running investments optimization with Hyperopt")
        # configure hyperopt:

        # number of random evaluations at the beginning
        rand_evals = round(self.dim * 1.5)

        # binary search space
        space = [hyperopt.hp.randint(f'x_{i}', 2) for i in range(self.dim)]

        if self.options.max_eval == rand_evals:
            algo = hyperopt.rand.suggest
        else:
            algo = functools.partial(hyperopt.tpe.suggest, n_startup_jobs=rand_evals)

        # compile the snapshot
        self.nc = compile_numerical_circuit_at(circuit=self.grid, t_idx=None)
        self.results = InvestmentsEvaluationResults(investment_groups_names=self.grid.get_investment_groups_names(),
                                                    max_eval=self.options.max_eval + 1)
        # disable all status
        self.nc.set_investments_status(investments_list=self.grid.investments, status=0)

        # evaluate the investments
        self.__eval_index = 0

        # add baseline
        self.objective_function(combination=np.zeros(self.results.n_groups, dtype=int))

        hyperopt.fmin(np.sum(self.objective_function), space, algo, self.options.max_eval)

        self.report_done()

    def optimized_evaluation_mvrsm(self) -> None:
        """
        Run an optimized investment evaluation without considering multiple evaluation groups at a time
        """
        self.report_text("Running investments optimization with MVRSM")

        # configure MVRSM:

        # number of random evaluations at the beginning
        rand_evals = round(self.dim * 1.5)
        lb = np.zeros(self.dim)
        ub = np.ones(self.dim)
        rand_search_active_prob = 0.5
        threshold = 0.001
        conf_dist = 0.0
        conf_level = 0.95
        stop_crit = StochStopCriterion(conf_dist, conf_level)
        # x0 = np.random.binomial(1, rand_search_active_prob, self.dim)
        x0 = np.zeros(self.dim)

        # compile the snapshot
        self.nc = compile_numerical_circuit_at(circuit=self.grid, t_idx=None)
        self.results = InvestmentsEvaluationResults(investment_groups_names=self.grid.get_investment_groups_names(),
                                                    max_eval=self.options.max_eval)
        # disable all status
        self.nc.set_investments_status(investments_list=self.grid.investments, status=0)

        # evaluate the investments
        self.__eval_index = 0

        # add baseline
        self.objective_function(combination=np.zeros(self.results.n_groups, dtype=int))

        # optimize
<<<<<<< HEAD
        all_x, all_crits, all_ys, model = MVRSM_minimize_md(obj_func=self.objective_function,
                                                            x0=x0,
                                                            lb=lb,
                                                            ub=ub,
                                                            num_int=self.dim,
                                                            max_evals=self.options.max_eval,
                                                            rand_evals=rand_evals,
                                                            obj_threshold=threshold,
                                                            stop_crit=stop_crit,
                                                            rand_search_bias=rand_search_active_prob,
                                                            f_obj_dim=6)

        self.results.set_at(eval_idx=np.arange(self.options.max_eval),
                            capex=all_crits[:, 4],
                            opex=all_crits[:, 5],
                            losses=all_crits[:, 0],
                            overload_score=all_crits[:, 1],
                            voltage_score=all_crits[:, 2],
                            objective_function=all_ys,
                            combination=all_x,
                            index_name=np.array(['Evaluation {}'.format(i) for i in range(self.options.max_eval)]))
=======
        best_x, inv_scale, model = MVRSM_multi_minimize(obj_func=self.objective_function,
                                                        x0=x0,
                                                        lb=lb,
                                                        ub=ub,
                                                        num_int=self.dim,
                                                        max_evals=self.options.max_eval,
                                                        n_objectives=4,
                                                        rand_evals=rand_evals)
>>>>>>> ada6628b

        self.report_done()

    def run(self):
        """
        run the QThread
        :return:
        """

        self.tic()

        if self.options.solver == InvestmentEvaluationMethod.Independent:
            self.independent_evaluation()

        elif self.options.solver == InvestmentEvaluationMethod.Hyperopt:
            self.optimized_evaluation_hyperopt()

        elif self.options.solver == InvestmentEvaluationMethod.MVRSM:
            self.optimized_evaluation_mvrsm()

        else:
            raise Exception('Unsupported method')

        self.toc()

    def cancel(self):
        self.__cancel__ = True


def get_overload_score(loading, branches):
    """
    Compute overload score by multiplying the loadings above 100% by the associated branch cost.
    :param loading: load results
    :param branches: all branch elements from studied grid
    :return: sum of all costs associated to branch overloads
    """
    branches_cost = np.array([e.Cost for e in branches], dtype=float)
    branches_loading = np.abs(loading)

<<<<<<< HEAD
    # get lines where loading is above 1 -- why not 0.9 ?
=======
    # get lines where loading is above 1 -- why 1 ?
>>>>>>> ada6628b
    branches_idx = np.where(branches_loading > 1)[0]

    # multiply by the load or only the overload?
    cost = branches_cost[branches_idx] * branches_loading[branches_idx]

    return np.sum(cost)


def get_voltage_module_score(voltage, buses):
    """
    Compute voltage module score by multiplying the voltages outside limits by the associated bus costs.
    :param voltage: voltage results
    :param buses: all bus elements from studied grid
    :return: sum of all costs associated to voltage module deviation
    """
    bus_cost = np.array([e.Vm_cost for e in buses], dtype=float)
    vmax = np.array([e.Vmax for e in buses], dtype=float)
    vmin = np.array([e.Vmin for e in buses], dtype=float)
    vm = np.abs(voltage)
    vmax_diffs = np.array(vm - vmax).clip(min=0)
    vmin_diffs = np.array(vmin - vm).clip(min=0)
    cost = (vmax_diffs + vmin_diffs) * bus_cost

    return np.sum(cost)


<<<<<<< HEAD
def get_voltage_phase_score(voltage, buses):
    """
    Compute voltage phase score by multiplying the phases outside limits by the associated bus costs.
    :param voltage: voltage results
    :param buses: all bus elements from studied grid
    :return: sum of all costs associated to voltage module deviation
    """
    bus_cost = np.array([e.voltage_angle_cost for e in buses], dtype=float)
    vpmax = np.array([e.angle_max for e in buses], dtype=float)
    vpmin = np.array([e.angle_min for e in buses], dtype=float)
    vp = np.angle(voltage)
    vpmax_diffs = np.array(vp - vpmax).clip(min=0)
    vpmin_diffs = np.array(vpmin - vp).clip(min=0)
    cost = (vpmax_diffs + vpmin_diffs) * bus_cost

    return np.sum(cost)
=======
def get_opex_score(inv_list):
    for inv in inv_list:
        opex = inv.OPEX


def get_normalized_score(array):
    if len(array) < 1:
        return 0.0

    max_value = np.max(array)

    if max_value != 0:
        return np.sum(array) / max_value

    return 0.0
>>>>>>> ada6628b
<|MERGE_RESOLUTION|>--- conflicted
+++ resolved
@@ -28,11 +28,7 @@
 from GridCalEngine.Core.DataStructures.numerical_circuit import NumericalCircuit
 from GridCalEngine.Core.DataStructures.numerical_circuit import compile_numerical_circuit_at
 from GridCalEngine.Simulations.PowerFlow.power_flow_worker import multi_island_pf_nc
-<<<<<<< HEAD
-from GridCalEngine.Simulations.InvestmentsEvaluation.MVRSM import MVRSM_minimize, MVRSM_minimize_md
-=======
 from GridCalEngine.Simulations.InvestmentsEvaluation.MVRSM import MVRSM_multi_minimize
->>>>>>> ada6628b
 from GridCalEngine.Simulations.InvestmentsEvaluation.stop_crits import StochStopCriterion
 from GridCalEngine.basic_structures import IntVec, Vec
 from GridCalEngine.enumerations import InvestmentEvaluationMethod
@@ -138,7 +134,7 @@
         """
         Function to evaluate a combination of investments
         :param combination: vector of investments (yes/no). Length = number of investment groups
-        :return: objective function criteria values
+        :return: objective function value
         """
 
         # add all the investments of the investment groups reflected in the combination
@@ -160,47 +156,10 @@
         driver.run()
         res = driver.results
 
-        # compute scores
+        norm = False
+
+        overload_score = get_overload_score(res, branches, norm)
         losses_score = np.sum(res.losses.real)
-<<<<<<< HEAD
-        overload_score = get_overload_score(res.loading, branches)
-        voltage_module_score = get_voltage_module_score(res.voltage, buses)
-        voltage_angle_score = get_voltage_phase_score(res.voltage, buses)
-        capex_array = np.array([inv.CAPEX for inv in inv_list])
-        opex_array = np.array([inv.OPEX for inv in inv_list])
-
-        # get arrays for first iteration
-        if self.__eval_index == 0:
-            capex_array = np.array([0])
-            opex_array = np.array([0])
-
-        capex_score = np.sum(capex_array)
-        opex_score = np.sum(opex_array)
-
-        all_scores = np.array([losses_score, overload_score, voltage_module_score, voltage_angle_score, capex_score,
-                               opex_score])
-
-        # # Compute objective function with wights and normalization factors (old)
-        # f = (losses_score * self.l_factor * self.options.w_losses +
-        #      overload_score * self.oload_factor * self.options.w_overload +
-        #      voltage_module_score * self.vm_factor * self.options.w_voltage_module +
-        #      capex_score * self.capex_factor * self.options.w_capex)
-
-        # Get f ( only for results visualization purposes)
-        # TODO: maybe this is not the best way to show results
-        f = np.sum(all_scores)
-
-        # store the results. Objective function is actually technical criteria ( y-axis of paretto plot)
-        # self.results.set_at(eval_idx=self.__eval_index,
-        #                     capex=capex_score,
-        #                     opex=opex_score,
-        #                     losses=losses_score * self.l_factor,
-        #                     overload_score=overload_score,
-        #                     voltage_score=voltage_module_score,
-        #                     objective_function=f - opex_score - capex_score,
-        #                     combination=combination,
-        #                     index_name="Evaluation {}".format(self.__eval_index))
-=======
         voltage_module_score = get_voltage_module_score(res, buses, norm)
         voltage_angle_score = 0.0
         capex_score = np.sum(np.array([inv.CAPEX for inv in inv_list])) * 0
@@ -218,7 +177,6 @@
                             objective_function=f - capex_score,
                             combination=combination,
                             index_name="Evaluation {}".format(self.__eval_index))
->>>>>>> ada6628b
 
         # revert to disabled
         self.grid.set_investments_status(investments_list=inv_list,
@@ -230,11 +188,7 @@
 
         self.report_progress2(self.__eval_index, self.options.max_eval)
 
-<<<<<<< HEAD
-        return all_scores
-=======
         return np.array([losses_score, overload_score, voltage_module_score, capex_score])
->>>>>>> ada6628b
 
     def independent_evaluation(self) -> None:
         """
@@ -318,13 +272,12 @@
         conf_dist = 0.0
         conf_level = 0.95
         stop_crit = StochStopCriterion(conf_dist, conf_level)
-        # x0 = np.random.binomial(1, rand_search_active_prob, self.dim)
-        x0 = np.zeros(self.dim)
+        x0 = np.random.binomial(1, rand_search_active_prob, self.dim)
 
         # compile the snapshot
         self.nc = compile_numerical_circuit_at(circuit=self.grid, t_idx=None)
         self.results = InvestmentsEvaluationResults(investment_groups_names=self.grid.get_investment_groups_names(),
-                                                    max_eval=self.options.max_eval)
+                                                    max_eval=self.options.max_eval + 1)
         # disable all status
         self.nc.set_investments_status(investments_list=self.grid.investments, status=0)
 
@@ -335,29 +288,6 @@
         self.objective_function(combination=np.zeros(self.results.n_groups, dtype=int))
 
         # optimize
-<<<<<<< HEAD
-        all_x, all_crits, all_ys, model = MVRSM_minimize_md(obj_func=self.objective_function,
-                                                            x0=x0,
-                                                            lb=lb,
-                                                            ub=ub,
-                                                            num_int=self.dim,
-                                                            max_evals=self.options.max_eval,
-                                                            rand_evals=rand_evals,
-                                                            obj_threshold=threshold,
-                                                            stop_crit=stop_crit,
-                                                            rand_search_bias=rand_search_active_prob,
-                                                            f_obj_dim=6)
-
-        self.results.set_at(eval_idx=np.arange(self.options.max_eval),
-                            capex=all_crits[:, 4],
-                            opex=all_crits[:, 5],
-                            losses=all_crits[:, 0],
-                            overload_score=all_crits[:, 1],
-                            voltage_score=all_crits[:, 2],
-                            objective_function=all_ys,
-                            combination=all_x,
-                            index_name=np.array(['Evaluation {}'.format(i) for i in range(self.options.max_eval)]))
-=======
         best_x, inv_scale, model = MVRSM_multi_minimize(obj_func=self.objective_function,
                                                         x0=x0,
                                                         lb=lb,
@@ -366,7 +296,6 @@
                                                         max_evals=self.options.max_eval,
                                                         n_objectives=4,
                                                         rand_evals=rand_evals)
->>>>>>> ada6628b
 
         self.report_done()
 
@@ -396,65 +325,34 @@
         self.__cancel__ = True
 
 
-def get_overload_score(loading, branches):
-    """
-    Compute overload score by multiplying the loadings above 100% by the associated branch cost.
-    :param loading: load results
-    :param branches: all branch elements from studied grid
-    :return: sum of all costs associated to branch overloads
-    """
+def get_overload_score(results, branches, norm):
     branches_cost = np.array([e.Cost for e in branches], dtype=float)
-    branches_loading = np.abs(loading)
-
-<<<<<<< HEAD
-    # get lines where loading is above 1 -- why not 0.9 ?
-=======
+    branches_loading = np.abs(results.loading)
+
     # get lines where loading is above 1 -- why 1 ?
->>>>>>> ada6628b
     branches_idx = np.where(branches_loading > 1)[0]
 
-    # multiply by the load or only the overload?
     cost = branches_cost[branches_idx] * branches_loading[branches_idx]
 
+    if norm:
+        return get_normalized_score(cost)
     return np.sum(cost)
 
 
-def get_voltage_module_score(voltage, buses):
-    """
-    Compute voltage module score by multiplying the voltages outside limits by the associated bus costs.
-    :param voltage: voltage results
-    :param buses: all bus elements from studied grid
-    :return: sum of all costs associated to voltage module deviation
-    """
+def get_voltage_module_score(results, buses, norm):
     bus_cost = np.array([e.Vm_cost for e in buses], dtype=float)
     vmax = np.array([e.Vmax for e in buses], dtype=float)
     vmin = np.array([e.Vmin for e in buses], dtype=float)
-    vm = np.abs(voltage)
+    vm = np.abs(results.voltage)
     vmax_diffs = np.array(vm - vmax).clip(min=0)
     vmin_diffs = np.array(vmin - vm).clip(min=0)
     cost = (vmax_diffs + vmin_diffs) * bus_cost
 
+    if norm:
+        return get_normalized_score(cost)
     return np.sum(cost)
 
 
-<<<<<<< HEAD
-def get_voltage_phase_score(voltage, buses):
-    """
-    Compute voltage phase score by multiplying the phases outside limits by the associated bus costs.
-    :param voltage: voltage results
-    :param buses: all bus elements from studied grid
-    :return: sum of all costs associated to voltage module deviation
-    """
-    bus_cost = np.array([e.voltage_angle_cost for e in buses], dtype=float)
-    vpmax = np.array([e.angle_max for e in buses], dtype=float)
-    vpmin = np.array([e.angle_min for e in buses], dtype=float)
-    vp = np.angle(voltage)
-    vpmax_diffs = np.array(vp - vpmax).clip(min=0)
-    vpmin_diffs = np.array(vpmin - vp).clip(min=0)
-    cost = (vpmax_diffs + vpmin_diffs) * bus_cost
-
-    return np.sum(cost)
-=======
 def get_opex_score(inv_list):
     for inv in inv_list:
         opex = inv.OPEX
@@ -469,5 +367,4 @@
     if max_value != 0:
         return np.sum(array) / max_value
 
-    return 0.0
->>>>>>> ada6628b
+    return 0.0