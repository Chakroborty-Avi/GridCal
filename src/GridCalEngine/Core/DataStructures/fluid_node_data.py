--- conflicted
+++ resolved
@@ -39,8 +39,6 @@
         # self.bus_index = np.empty()  # TODO: check if relevant
         self.inflow = np.zeros(nelm, dtype=float)
         self.spillage_cost = np.zeros(nelm, dtype=float)
-<<<<<<< HEAD
-=======
 
     def size(self) -> int:
         """
@@ -49,7 +47,6 @@
         """
 
         return self.nelm
->>>>>>> 40369d95
 
     def copy(self) -> "FluidNodeData":
         """
