--- conflicted
+++ resolved
@@ -44,15 +44,9 @@
         :param min_level: Minimum amount of fluid at the node/reservoir [m3]
         :param max_level: Maximum amount of fluid at the node/reservoir [m3]
         :param current_level: Initial level of the node/reservoir [m3]
-<<<<<<< HEAD
-        :param spillage_cost: Spillage cost [€/(m3/h)]
-        :param inflow: Inflow from the rain [m3/h]
-        :param inflow_prof: Profile for the inflow [m3/h]
-=======
         :param spillage_cost: Spillage cost [€/(m3/s)]
         :param inflow: Inflow from the rain [m3/s]
         :param inflow_prof: Profile for the inflow [m3/s]
->>>>>>> 2f237a82
         :param bus: electrical bus they are linked with
         :param build_status
         """
@@ -65,15 +59,6 @@
         self.min_level = min_level  # hm3
         self.max_level = max_level  # hm3
         self.initial_level = current_level  # hm3
-<<<<<<< HEAD
-        self.spillage_cost = spillage_cost  # m3/h
-        self.inflow = inflow  # m3/h
-        self._bus: Bus = bus
-        self.build_status = build_status
-
-        self.inflow_prof = inflow_prof  # m3/h
-        self.spillage_cost_prof = spillage_cost_prof  # €/(m3/h)
-=======
         self.spillage_cost = spillage_cost  # m3/s
         self.inflow = inflow  # m3/s
         self._bus: Bus = bus
@@ -81,7 +66,6 @@
 
         self.inflow_prof = inflow_prof  # m3/s
         self.spillage_cost_prof = spillage_cost_prof  # €/(m3/s)
->>>>>>> 2f237a82
 
         # list of turbines
         self.turbines = list()
@@ -107,11 +91,7 @@
         self.register(key='build_status', units='', tpe=BuildStatus,
                       definition='Branch build status. Used in expansion planning.')
 
-<<<<<<< HEAD
-        self.register(key='spillage_cost', units='€/(m3/h)', tpe=float,
-=======
         self.register(key='spillage_cost', units='€/(m3/s)', tpe=float,
->>>>>>> 2f237a82
                       definition='Cost of nodal spillage',
                       profile_name='spillage_cost_prof')
 
@@ -131,15 +111,6 @@
         fluid_node.min_level = self.min_level  # hm3
         fluid_node.max_level = self.max_level  # hm3
         fluid_node.initial_level = self.initial_level  # hm3
-<<<<<<< HEAD
-        fluid_node.spillage_cost = self.spillage_cost  # m3/h
-        fluid_node.inflow = self.inflow  # m3/h
-        fluid_node._bus = self._bus
-        fluid_node.build_status = self.build_status
-
-        fluid_node.inflow_prof = self.inflow_prof  # m3/h
-        fluid_node.spillage_cost_prof = self.spillage_cost_prof  # €/(m3/h)
-=======
         fluid_node.spillage_cost = self.spillage_cost  # m3/s
         fluid_node.inflow = self.inflow  # m3/s
         fluid_node._bus = self._bus
@@ -147,7 +118,6 @@
 
         fluid_node.inflow_prof = self.inflow_prof  # m3/s
         fluid_node.spillage_cost_prof = self.spillage_cost_prof  # €/(m3/s)
->>>>>>> 2f237a82
 
         # list of turbines
         fluid_node.turbines = self.turbines.copy()
@@ -223,8 +193,6 @@
         """
         return len(self.turbines) + len(self.pumps) + len(self.p2xs)
 
-<<<<<<< HEAD
-=======
     def create_profiles(self, index):
         """
         Format all profiles
@@ -240,5 +208,4 @@
             elm.create_profiles(index)
 
         for elm in self.p2xs:
-            elm.create_profiles(index)
->>>>>>> 2f237a82
+            elm.create_profiles(index)